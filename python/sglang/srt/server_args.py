# Copyright 2023-2024 SGLang Team
# Licensed under the Apache License, Version 2.0 (the "License");
# you may not use this file except in compliance with the License.
# You may obtain a copy of the License at
#
#     http://www.apache.org/licenses/LICENSE-2.0
#
# Unless required by applicable law or agreed to in writing, software
# distributed under the License is distributed on an "AS IS" BASIS,
# WITHOUT WARRANTIES OR CONDITIONS OF ANY KIND, either express or implied.
# See the License for the specific language governing permissions and
# limitations under the License.
# ==============================================================================
"""The arguments of the server."""

import argparse
import dataclasses
import json
import logging
import os
import random
import socket
import sys
import tempfile
from typing import List, Literal, Optional, Union

from sglang.srt.connector import ConnectorType
from sglang.srt.function_call.function_call_parser import FunctionCallParser
from sglang.srt.hf_transformers_utils import check_gguf_file, get_config
from sglang.srt.lora.lora_registry import LoRARef
from sglang.srt.parser.reasoning_parser import ReasoningParser
from sglang.srt.utils import (
    LORA_TARGET_ALL_MODULES,
    SUPPORTED_LORA_TARGET_MODULES,
    configure_ipv6,
    get_device,
    get_device_memory_capacity,
    is_cuda,
    is_flashinfer_available,
    is_hip,
    is_npu,
    is_port_available,
    is_remote_url,
    is_sm90_supported,
    is_sm100_supported,
    is_triton_kernels_available,
    is_valid_ipv6_address,
    json_list_type,
    nullable_str,
    parse_connector_type,
)
from sglang.utils import is_in_ci

logger = logging.getLogger(__name__)


# Define constants
LOAD_FORMAT_CHOICES = [
    "auto",
    "pt",
    "safetensors",
    "npcache",
    "dummy",
    "sharded_state",
    "gguf",
    "bitsandbytes",
    "layered",
    "remote",
    "remote_instance",
]

QUANTIZATION_CHOICES = [
    "awq",
    "fp8",
    "gptq",
    "marlin",
    "gptq_marlin",
    "awq_marlin",
    "bitsandbytes",
    "gguf",
    "modelopt",
    "modelopt_fp4",
    "petit_nvfp4",
    "w8a8_int8",
    "w8a8_fp8",
    "moe_wna16",
    "qoq",
    "w4afp8",
    "mxfp4",
]

ATTENTION_BACKEND_CHOICES = [
    # Common
    "triton",
    "torch_native",
    "flex_attention",
    # NVIDIA specific
    "cutlass_mla",
    "fa3",
    "fa4",
    "flashinfer",
    "flashmla",
    "trtllm_mla",
    "trtllm_mha",
    "dual_chunk_flash_attn",
    "hybrid_linear_attn",
    # AMD specific
    "aiter",
    "wave",
    # Other platforms
    "intel_amx",
    "ascend",
]

LORA_BACKEND_CHOICES = ["triton", "csgmv"]

DISAGG_TRANSFER_BACKEND_CHOICES = ["mooncake", "nixl", "ascend", "fake"]

GRAMMAR_BACKEND_CHOICES = ["xgrammar", "outlines", "llguidance", "none"]

DETERMINISTIC_ATTENTION_BACKEND_CHOICES = ["flashinfer", "fa3", "triton"]


# Allow external code to add more choices
def add_load_format_choices(choices):
    LOAD_FORMAT_CHOICES.extend(choices)


def add_quantization_method_choices(choices):
    QUANTIZATION_CHOICES.extend(choices)


def add_attention_backend_choices(choices):
    ATTENTION_BACKEND_CHOICES.extend(choices)


def add_disagg_transfer_backend_choices(choices):
    DISAGG_TRANSFER_BACKEND_CHOICES.extend(choices)


def add_grammar_backend_choices(choices):
    GRAMMAR_BACKEND_CHOICES.extend(choices)


@dataclasses.dataclass
class ServerArgs:
    # Model and tokenizer
    model_path: str
    cpu_save: Optional[bool] = None
    cpu_original_weight_path: Optional[str] = None
    cpu_weight_path: Optional[str] = None
    cpu_method: Optional[str] = None
    cpu_embed: Optional[str] = None
    cpuinfer: Optional[int] = None
    subpool_count: Optional[int] = None
    num_gpu_experts: Optional[int] = None
    enable_defer: bool = False
    tokenizer_path: Optional[str] = None
    tokenizer_mode: str = "auto"
    tokenizer_worker_num: int = 1
    skip_tokenizer_init: bool = False
    load_format: str = "auto"
    model_loader_extra_config: str = "{}"
    trust_remote_code: bool = False
    context_length: Optional[int] = None
    is_embedding: bool = False
    enable_multimodal: Optional[bool] = None
    revision: Optional[str] = None
    model_impl: str = "auto"

    # HTTP server
    host: str = "127.0.0.1"
    port: int = 30000
    skip_server_warmup: bool = False
    warmups: Optional[str] = None
    nccl_port: Optional[int] = None

    # Quantization and data type
    dtype: str = "auto"
    quantization: Optional[str] = None
    quantization_param_path: Optional[str] = None
    kv_cache_dtype: str = "auto"

    # Memory and scheduling
    mem_fraction_static: Optional[float] = None
    max_running_requests: Optional[int] = None
    max_queued_requests: Optional[int] = None
    max_total_tokens: Optional[int] = None
    chunked_prefill_size: Optional[int] = None
    max_prefill_tokens: int = 16384
    schedule_policy: str = "fcfs"
    enable_priority_scheduling: bool = False
    schedule_low_priority_values_first: bool = False
    priority_scheduling_preemption_threshold: int = 10
    schedule_conservativeness: float = 1.0
    page_size: Optional[int] = None
    hybrid_kvcache_ratio: Optional[float] = None
    swa_full_tokens_ratio: float = 0.8
    disable_hybrid_swa_memory: bool = False
    radix_eviction_policy: str = "lru"

    # Runtime options
    device: Optional[str] = None
    tp_size: int = 1
    pp_size: int = 1
    max_micro_batch_size: Optional[int] = None
    stream_interval: int = 1
    stream_output: bool = False
    random_seed: Optional[int] = None
    constrained_json_whitespace_pattern: Optional[str] = None
    watchdog_timeout: float = 300
    dist_timeout: Optional[int] = None  # timeout for torch.distributed
    download_dir: Optional[str] = None
    base_gpu_id: int = 0
    gpu_id_step: int = 1
    sleep_on_idle: bool = False

    # Logging
    log_level: str = "info"
    log_level_http: Optional[str] = None
    log_requests: bool = False
    log_requests_level: int = 2
    crash_dump_folder: Optional[str] = None
    show_time_cost: bool = False
    enable_metrics: bool = False
    enable_metrics_for_all_schedulers: bool = False
    tokenizer_metrics_custom_labels_header: str = "x-customer-labels"
    tokenizer_metrics_allowed_customer_labels: Optional[List[str]] = None
    bucket_time_to_first_token: Optional[List[float]] = None
    bucket_inter_token_latency: Optional[List[float]] = None
    bucket_e2e_request_latency: Optional[List[float]] = None
    collect_tokens_histogram: bool = False
    prompt_tokens_buckets: Optional[List[str]] = None
    generation_tokens_buckets: Optional[List[str]] = None
    decode_log_interval: int = 40
    enable_request_time_stats_logging: bool = False
    kv_events_config: Optional[str] = None
    gc_warning_threshold_secs: float = 0.0
    enable_trace: bool = False
    oltp_traces_endpoint: str = "localhost:4317"

    # API related
    api_key: Optional[str] = None
    served_model_name: Optional[str] = None
    weight_version: str = "default"
    chat_template: Optional[str] = None
    completion_template: Optional[str] = None
    file_storage_path: str = "sglang_storage"
    enable_cache_report: bool = False
    reasoning_parser: Optional[str] = None
    tool_call_parser: Optional[str] = None
    tool_server: Optional[str] = None

    # Data parallelism
    dp_size: int = 1
    load_balance_method: str = "round_robin"
    load_watch_interval: float = 0.1
    # FIXME: remove this after dp rank scheduling is fully supported with PD-Disaggregation
    prefill_round_robin_balance: bool = False

    # Multi-node distributed serving
    dist_init_addr: Optional[str] = None
    nnodes: int = 1
    node_rank: int = 0

    # Model override args in JSON
    json_model_override_args: str = "{}"
    preferred_sampling_params: Optional[str] = None

    # LoRA
    enable_lora: Optional[bool] = None
    max_lora_rank: Optional[int] = None
    lora_target_modules: Optional[Union[set[str], List[str]]] = None
    lora_paths: Optional[
        Union[dict[str, str], List[dict[str, str]], List[str], List[LoRARef]]
    ] = None
    max_loaded_loras: Optional[int] = None
    max_loras_per_batch: int = 8
    lora_backend: str = "triton"
    max_lora_chunk_size: Optional[int] = 16

    # Kernel backend
    attention_backend: Optional[str] = None
    decode_attention_backend: Optional[str] = None
    prefill_attention_backend: Optional[str] = None
    sampling_backend: Optional[str] = None
    grammar_backend: Optional[str] = None
    mm_attention_backend: Optional[str] = None

    # Speculative decoding
    speculative_algorithm: Optional[str] = None
    speculative_draft_model_path: Optional[str] = None
    speculative_draft_model_revision: Optional[str] = None
    speculative_num_steps: Optional[int] = None
    speculative_eagle_topk: Optional[int] = None
    speculative_num_draft_tokens: Optional[int] = None
    speculative_accept_threshold_single: float = 1.0
    speculative_accept_threshold_acc: float = 1.0
    speculative_token_map: Optional[str] = None
    speculative_attention_mode: str = "prefill"
    # For lookahead only
    speculative_lookahead_min_match_window_size: int = 1
    speculative_lookahead_max_match_window_size: int = 12
    speculative_lookahead_min_bfs_breadth: int = 1
    speculative_lookahead_max_bfs_breadth: int = 10
    speculative_lookahead_match_type: Literal["BFS", "PROB"] = "BFS"
    speculative_lookahead_branch_length: int = 18
    speculative_lookahead_capacity: int = 10 * 1000 * 1000

    # Expert parallelism
    ep_size: int = 1
    moe_a2a_backend: Literal["none", "deepep"] = "none"
    moe_runner_backend: Literal[
        "auto",
        "triton",
        "triton_kernel",
        "flashinfer_trtllm",
        "flashinfer_cutlass",
        "flashinfer_mxfp4",
    ] = "auto"
    flashinfer_mxfp4_moe_precision: Literal["default", "bf16"] = "default"
    enable_flashinfer_allreduce_fusion: bool = False
    deepep_mode: Literal["auto", "normal", "low_latency"] = "auto"
    ep_num_redundant_experts: int = 0
    ep_dispatch_algorithm: Optional[Literal["static", "dynamic", "fake"]] = None
    init_expert_location: str = "trivial"
    enable_eplb: bool = False
    eplb_algorithm: str = "auto"
    eplb_rebalance_num_iterations: int = 1000
    eplb_rebalance_layers_per_chunk: Optional[int] = None
    eplb_min_rebalancing_utilization_threshold: float = 1.0
    expert_distribution_recorder_mode: Optional[
        Literal["stat", "stat_approx", "per_pass", "per_token"]
    ] = None
    expert_distribution_recorder_buffer_size: Optional[int] = None
    enable_expert_distribution_metrics: bool = False
    deepep_config: Optional[str] = None
    moe_dense_tp_size: Optional[int] = None

    # Hierarchical cache
    enable_hierarchical_cache: bool = False
    hicache_ratio: float = 2.0
    hicache_size: int = 0
    hicache_write_policy: str = "write_through"
    hicache_io_backend: str = "kernel"
    hicache_mem_layout: str = "layer_first"
    hicache_storage_backend: Optional[str] = None
    hicache_storage_prefetch_policy: str = "best_effort"
    hicache_storage_backend_extra_config: Optional[str] = None
    # LMCache
    enable_lmcache: bool = False

    # Double Sparsity
    enable_double_sparsity: bool = False
    ds_channel_config_path: Optional[str] = None
    ds_heavy_channel_num: int = 32
    ds_heavy_token_num: int = 256
    ds_heavy_channel_type: str = "qk"
    ds_sparse_decode_threshold: int = 4096

    # Offloading
    cpu_offload_gb: int = 0
    offload_group_size: int = -1
    offload_num_in_group: int = 1
    offload_prefetch_step: int = 1
    offload_mode: str = "cpu"

    # Optimization/debug options
    disable_radix_cache: bool = False
    cuda_graph_max_bs: Optional[int] = None
    cuda_graph_bs: Optional[List[int]] = None
    disable_cuda_graph: bool = False
    disable_cuda_graph_padding: bool = False
    enable_profile_cuda_graph: bool = False
    enable_cudagraph_gc: bool = False
    enable_nccl_nvls: bool = False
    enable_symm_mem: bool = False
    disable_flashinfer_cutlass_moe_fp4_allgather: bool = False
    enable_tokenizer_batch_encode: bool = False
    disable_outlines_disk_cache: bool = False
    disable_custom_all_reduce: bool = False
    enable_mscclpp: bool = False
    disable_overlap_schedule: bool = False
    enable_mixed_chunk: bool = False
    enable_dp_attention: bool = False
    enable_dp_lm_head: bool = False
    enable_two_batch_overlap: bool = False
    tbo_token_distribution_threshold: float = 0.48
    enable_torch_compile: bool = False
    torch_compile_max_bs: int = 32
    torchao_config: str = ""
    enable_nan_detection: bool = False
    enable_p2p_check: bool = False
    triton_attention_reduce_in_fp32: bool = False
    triton_attention_num_kv_splits: int = 8
    triton_attention_split_tile_size: Optional[int] = None
    num_continuous_decode_steps: int = 1
    delete_ckpt_after_loading: bool = False
    enable_memory_saver: bool = False
    allow_auto_truncate: bool = False
    enable_custom_logit_processor: bool = False
    flashinfer_mla_disable_ragged: bool = False
    disable_shared_experts_fusion: bool = False
    disable_chunked_prefix_cache: bool = False
    disable_fast_image_processor: bool = False
    keep_mm_feature_on_device: bool = False
    enable_return_hidden_states: bool = False
    scheduler_recv_interval: int = 1
    numa_node: Optional[List[int]] = None

    # Dynamic batch tokenizer
    enable_dynamic_batch_tokenizer: bool = False
    dynamic_batch_tokenizer_batch_size: int = 32
    dynamic_batch_tokenizer_batch_timeout: float = 0.002

    # Debug tensor dumps
    debug_tensor_dump_output_folder: Optional[str] = None
    debug_tensor_dump_input_file: Optional[str] = None
    debug_tensor_dump_inject: bool = False
    debug_tensor_dump_prefill_only: bool = False

    # PD disaggregation: can be "null" (not disaggregated), "prefill" (prefill-only), or "decode" (decode-only)
    disaggregation_mode: Literal["null", "prefill", "decode"] = "null"
    disaggregation_transfer_backend: str = "mooncake"
    disaggregation_bootstrap_port: int = 8998
    disaggregation_decode_tp: Optional[int] = None
    disaggregation_decode_dp: Optional[int] = None
    disaggregation_prefill_pp: Optional[int] = 1
    disaggregation_ib_device: Optional[str] = None
    num_reserved_decode_tokens: int = 512  # used for decode kv cache offload in PD

    # FIXME: hack to reduce ITL when decode bs is small
    disaggregation_decode_polling_interval: int = 1

    # For model weight update
    custom_weight_loader: Optional[List[str]] = None
    weight_loader_disable_mmap: bool = False

    # Remote instance weight loading
    remote_instance_weight_loader_seed_instance_ip: Optional[str] = None
    remote_instance_weight_loader_seed_instance_service_port: Optional[int] = None
    remote_instance_weight_loader_send_weights_group_ports: Optional[List[int]] = None

    # For PD-Multiplexing
    enable_pdmux: bool = False
    sm_group_num: int = 3

    # Mamba cache
    max_mamba_cache_size: Optional[int] = None
    mamba_ssm_dtype: str = "float32"

    # For deterministic inference
    enable_deterministic_inference: bool = False

    # Deprecated arguments
    enable_ep_moe: bool = False
    enable_deepep_moe: bool = False
    enable_flashinfer_cutlass_moe: bool = False
    enable_flashinfer_cutedsl_moe: bool = False
    enable_flashinfer_trtllm_moe: bool = False
    enable_triton_kernel_moe: bool = False
    enable_flashinfer_mxfp4_moe: bool = False

    def _handle_deprecated_args(self):
        if self.enable_ep_moe:
            self.ep_size = self.tp_size
            print_deprecated_warning(
                "NOTE: --enable-ep-moe is deprecated. Please set `--ep-size` to the same value as `--tp-size` instead."
            )
        if self.enable_deepep_moe:
            self.moe_a2a_backend = "deepep"
            print_deprecated_warning(
                "NOTE: --enable-deepep-moe is deprecated. Please set `--moe-a2a-backend` to 'deepep' instead."
            )
        if self.enable_triton_kernel_moe:
            self.moe_runner_backend = "triton_kernel"
            print_deprecated_warning(
                "NOTE: --enable-triton-kernel-moe is deprecated. Please set `--moe-runner-backend` to 'triton_kernel' instead."
            )
        if self.enable_flashinfer_cutedsl_moe:
            self.moe_runner_backend = "flashinfer_cutedsl"
            print_deprecated_warning(
                "NOTE: --enable-flashinfer-cutedsl-moe is deprecated. Please set `--moe-runner-backend` to 'flashinfer_cutedsl' instead."
            )
        if self.enable_flashinfer_cutlass_moe:
            self.moe_runner_backend = "flashinfer_cutlass"
            print_deprecated_warning(
                "NOTE: --enable-flashinfer-cutlass-moe is deprecated. Please set `--moe-runner-backend` to 'flashinfer_cutlass' instead."
            )
        if self.enable_flashinfer_trtllm_moe:
            self.moe_runner_backend = "flashinfer_trtllm"
            print_deprecated_warning(
                "NOTE: --enable-flashinfer-trtllm-moe is deprecated. Please set `--moe-runner-backend` to 'flashinfer_trtllm' instead."
            )
        if self.enable_flashinfer_mxfp4_moe:
            self.moe_runner_backend = "flashinfer_mxfp4"
            print_deprecated_warning(
                "NOTE: --enable-flashinfer-mxfp4-moe is deprecated. Please set `--moe-runner-backend` to 'flashinfer_mxfp4' instead."
            )

    def _handle_missing_default_values(self):
        if self.tokenizer_path is None:
            self.tokenizer_path = self.model_path
        if self.served_model_name is None:
            self.served_model_name = self.model_path
        if self.device is None:
            self.device = get_device()
        if self.random_seed is None:
            self.random_seed = random.randint(0, 1 << 30)

    def _handle_mem_fraction_static(self, gpu_mem):
        if self.mem_fraction_static is None:
            if gpu_mem is not None:
                # GPU memory capacity = model weights + KV cache pool + activations + cuda graph buffers
                # mem_fraction_static = (model weights + KV cache pool) / GPU memory capacity.

                # We want mem_fraction_static to be as large as possible but still has enough room
                # for activations and cuda graph buffers. We use the following heuristic to
                # compute the needed size for activations and cuda graph buffers:
                # - The size of the activation depends on the chunked_prefill_size and model size.
                # - The size of cuda graph buffers depends on the cuda graph capture range and model size.
                # For GPUs with more memory, we use a larger chunked_prefill_size and
                # capture more cuda graphs, so they need to reserve more memory.
                parallel_size = self.tp_size * self.pp_size

                if gpu_mem < 20 * 1024:
                    # T4, 4080. (chunked_prefill_size 2k, cuda_graph_max_bs 8)
                    reserved_mem = (2.8 + parallel_size / 10) * 1024
                elif gpu_mem < 35 * 1024:
                    # A10, L40, 4090, 5090. (chunked_prefill_size 2k, cuda_graph_max_bs 8)
                    reserved_mem = (2.8 + parallel_size / 10) * 1024
                elif gpu_mem < 90 * 1024:
                    # H100, A100. (chunked_prefill_size 8k, cuda_graph_max_bs 160)
                    reserved_mem = (9.5 + parallel_size / 2) * 1024
                elif gpu_mem < 100 * 1024:
                    # H20. (chunked_prefill_size 8k, cuda_graph_max_bs 256)
                    reserved_mem = (12 + parallel_size / 2) * 1024
                elif gpu_mem < 160 * 1024:
                    # H200. (chunked_prefill_size 8k, cuda_graph_max_bs 256)
                    reserved_mem = (12 + parallel_size / 2) * 1024
                else:
                    # B200, MI300. (chunked_prefill_size 16k, cuda_graph_max_bs 512)
                    reserved_mem = 32 * 1024

                # draft model and larger cuda graph buffers
                if self.speculative_algorithm is not None:
                    if self.speculative_algorithm == "STANDALONE":
                        # Standalone speculative decoding needs more memory than other speculative
                        # decoding algorithms since the draft model is typically larger.
                        reserved_mem += 6 * 1024
                    elif self.speculative_algorithm != "LOOKAHEAD":
                        reserved_mem += 2 * 1024
                if self.enable_dp_attention:
                    reserved_mem += 4 * 1024

                self.mem_fraction_static = round((gpu_mem - reserved_mem) / gpu_mem, 3)
            else:
                self.mem_fraction_static = 0.88

            # Lazy init to avoid circular import.
            from sglang.srt.configs.model_config import ModelConfig

            model_config = ModelConfig.from_server_args(self)
            if model_config.is_multimodal:
                self.adjust_mem_fraction_for_vlm(model_config)

    def _handle_chunked_prefill_size(self, gpu_mem):
        if self.chunked_prefill_size is None:
            if gpu_mem is not None:
                # A10, L40, 4090
                if gpu_mem < 35 * 1024:
                    self.chunked_prefill_size = 2048
                # H100, H200, A100, H20
                elif gpu_mem < 160 * 1024:
                    self.chunked_prefill_size = 8192
                # B200, MI300
                else:
                    self.chunked_prefill_size = 16384
            else:
                self.chunked_prefill_size = 4096

    def _handle_cuda_graph_max_bs(self, gpu_mem):
        # Based on detailed statistics, when serving TP1/TP2 models on lower-end GPUs with HBM<25G, you can either disable cuda graph or set `cuda_graph_max_bs` to a very small value to reduce the memory overhead of creating cuda graphs, with almost no impact on performance. However, when serving models with TP4 or TP8, we need to enable cuda graph to maintain high performance. In this case, we can set `cuda_graph_max_bs` to 80 (half of the default value 160) to reduce the memory overhead of creating cuda graphs. Looking at the logs from TP4 serving of qwen2-72b, a value of 80 is sufficient and can reduce the memory overhead of creating cuda graphs on lower-end GPUs compared to the original 160, avoiding OOM issues.
        if self.cuda_graph_max_bs is None:
            if gpu_mem is not None and gpu_mem < 35 * 1024:
                if self.tp_size < 4:
                    self.cuda_graph_max_bs = 8
                else:
                    self.cuda_graph_max_bs = 80

    def _handle_hpu_backends(self):
        if self.device == "hpu":
            self.attention_backend = "torch_native"
            self.sampling_backend = "pytorch"

    def _handle_cpu_backends(self):
        if self.device == "cpu":
            if self.attention_backend is None:
                self.attention_backend = "intel_amx"
            self.sampling_backend = "pytorch"

    def _handle_sampling_backend(self):
        if self.sampling_backend is None:
            self.sampling_backend = (
                "flashinfer" if is_flashinfer_available() else "pytorch"
            )

    def _handle_attention_backend_compatibility(self):
        if self.attention_backend == "torch_native":
            logger.warning(
                "Cuda graph is disabled because of using torch native attention backend"
            )
            self.disable_cuda_graph = True

        if self.attention_backend == "flex_attention":
            logger.warning(
                "Cuda graph is disabled because of using torch Flex Attention backend"
            )
            self.disable_cuda_graph = True
            assert (
                self.speculative_algorithm is None
            ), "Speculative decoding is currently not supported with Flex Attention backend"

        if is_npu() and self.attention_backend in ["ascend", "hybrid_linear_attn"]:
            logger.warning(
                "At this moment Ascend attention backend only supports a page_size of 128, change page_size to 128."
            )
            self.page_size = 128

        if (
            self.attention_backend == "flashmla"
            or self.decode_attention_backend == "flashmla"
        ):
            logger.warning(
                "FlashMLA only supports a page_size of 64, change page_size to 64."
            )
            self.page_size = 64

        if (
            self.attention_backend == "cutlass_mla"
            or self.decode_attention_backend == "cutlass_mla"
        ):
            logger.warning(
                "Cutlass MLA only supports a page_size of 128, change page_size to 128."
            )
            self.page_size = 128

        if (
            self.attention_backend == "trtllm_mla"
            or self.decode_attention_backend == "trtllm_mla"
        ):
            if not is_sm100_supported():
                raise ValueError(
                    "TRTLLM MLA backend is only supported on Blackwell GPUs (SM100). Please use a different backend."
                )

            if self.page_size not in [32, 64]:
                logger.warning(
                    f"TensorRT-LLM MLA only supports page_size of 32 or 64, changing page_size from {self.page_size} to 64."
                )
                self.page_size = 64

            if self.kv_cache_dtype not in ["fp8_e4m3", "auto"]:
                raise ValueError(
                    "TensorRT-LLM MLA backend only supports kv-cache-dtype of fp8_e4m3 or auto."
                )

        if (
            self.attention_backend == "trtllm_mha"
            or self.decode_attention_backend == "trtllm_mha"
            or self.prefill_attention_backend == "trtllm_mha"
        ):
            if not is_sm100_supported():
                raise ValueError(
                    "TRTLLM MHA backend is only supported on Blackwell GPUs (SM100). Please use a different backend."
                )

            if self.page_size not in [16, 32, 64]:
                logger.warning(
                    f"TensorRT-LLM MHA only supports page_size of 16, 32 or 64, changing page_size from {self.page_size} to 64."
                )
                self.page_size = 64

        if self.attention_backend == "dual_chunk_flash_attn":
            logger.warning(
                "Mixed chunk, radix cache, and cuda graphs are disabled because of using dual chunk flash attention backend"
            )
            self.enable_mixed_chunk = False
            self.disable_cuda_graph = True
            self.disable_radix_cache = True

    def _handle_page_size(self):
        if self.page_size is None:
            self.page_size = 1

    def _handle_amd_specifics(self):
        if is_hip():
            self.triton_attention_num_kv_splits = 16

    def _handle_grammar_backend(self):
        if self.grammar_backend is None:
            self.grammar_backend = "xgrammar"

    def _handle_data_parallelism(self):
        if self.dp_size == 1:
            self.enable_dp_attention = False
            self.enable_dp_lm_head = False

<<<<<<< HEAD
        from sglang.srt.layers.cpuinfer import override_config
        override_config(
            self.num_gpu_experts,
            self.cpuinfer,
            self.subpool_count,
            self.cpu_save,
            self.cpu_original_weight_path,
            self.cpu_weight_path,
            self.cpu_method,
            self.chunked_prefill_size,
            self.enable_defer,
            self.cpu_embed
        )

        # Data parallelism attention
=======
>>>>>>> 635ccda6
        if self.enable_dp_attention:
            self.schedule_conservativeness = self.schedule_conservativeness * 0.3
            assert self.tp_size % self.dp_size == 0
            self.chunked_prefill_size = self.chunked_prefill_size // self.dp_size
            logger.warning(
                f"DP attention is enabled. The chunked prefill size is adjusted to {self.chunked_prefill_size} to avoid MoE kernel issues. "
            )

        if self.enable_dp_lm_head:
            assert (
                self.enable_dp_attention
            ), "Please enable dp attention when setting enable_dp_lm_head. "

    def _handle_moe_kernel_config(self):
        if self.moe_runner_backend == "flashinfer_cutlass":
            assert (
                self.quantization == "modelopt_fp4"
            ), "modelopt_fp4 quantization is required for Flashinfer MOE"
            assert self.ep_size in [
                1,
                self.tp_size,
            ], "The expert parallel size must be 1 or the same as the tensor parallel size"

        if self.moe_runner_backend == "flashinfer_trtllm":
            assert (
                self.quantization == "modelopt_fp4" or self.quantization == "fp8"
            ), "modelopt_fp4 quantization is required for Flashinfer TRTLLM MoE"
            self.disable_shared_experts_fusion = True
            logger.warning(
                "FlashInfer TRTLLM MoE is enabled. --disable-shared-experts-fusion is automatically set."
            )

    def _handle_deepep_moe(self):
        if self.moe_a2a_backend == "deepep":
            if self.deepep_mode == "normal":
                logger.warning("Cuda graph is disabled because deepep_mode=`normal`")
                self.disable_cuda_graph = True
            self.ep_size = self.tp_size
            logger.warning(
                f"DeepEP MoE is enabled. The expert parallel size is adjusted to be the same as the tensor parallel size[{self.tp_size}]."
            )

    def _handle_eplb_and_dispatch(self):
        if self.enable_eplb and (self.expert_distribution_recorder_mode is None):
            self.expert_distribution_recorder_mode = "stat"
            logger.warning(
                "EPLB is enabled. The expert_distribution_recorder_mode is automatically set."
            )

        if (self.enable_eplb or (self.init_expert_location is not None)) and (
            self.ep_dispatch_algorithm is None
        ):
            self.ep_dispatch_algorithm = "static"

        if self.enable_eplb:
            assert self.ep_size > 1

    def _handle_expert_distribution_metrics(self):
        if self.enable_expert_distribution_metrics and (
            self.expert_distribution_recorder_mode is None
        ):
            self.expert_distribution_recorder_mode = "stat"

        if self.expert_distribution_recorder_buffer_size is None:
            if (x := self.eplb_rebalance_num_iterations) is not None:
                self.expert_distribution_recorder_buffer_size = x
            elif self.expert_distribution_recorder_mode is not None:
                self.expert_distribution_recorder_buffer_size = 1000

    def _handle_pipeline_parallelism(self):
        if self.pp_size > 1:
            self.disable_overlap_schedule = True
            logger.warning(
                "Pipeline parallelism is incompatible with overlap schedule."
            )

    def _handle_hicache(self):
        if self.hicache_storage_backend == "mooncake":
            self.hicache_io_backend = "kernel"
            self.hicache_mem_layout = "page_first"

        if self.hicache_mem_layout == "page_first_direct":
            if self.hicache_io_backend != "direct":
                self.hicache_io_backend = "direct"
                logger.warning(
                    "Page first direct layout only support direct io backend"
                )

    def _handle_speculative_decoding(self):
        if self.speculative_algorithm == "NEXTN":
            self.speculative_algorithm = "EAGLE"

        if self.speculative_algorithm in ("EAGLE", "EAGLE3", "STANDALONE"):
            if self.speculative_algorithm == "STANDALONE" and self.enable_dp_attention:
                # TODO: support dp attention for standalone speculative decoding
                raise ValueError(
                    "Currently standalone speculative decoding does not support dp attention."
                )
            if self.max_running_requests is None:
                self.max_running_requests = 48
            self.disable_overlap_schedule = True
            logger.warning(
                "Overlap scheduler is disabled because of using "
                "eagle speculative decoding."
            )
            if self.enable_mixed_chunk:
                self.enable_mixed_chunk = False
                logger.warning(
                    "Mixed chunked prefill is disabled because of using "
                    "eagle speculative decoding."
                )

            model_arch = self.get_hf_config().architectures[0]
            if model_arch in [
                "DeepseekV3ForCausalLM",
                "Glm4MoeForCausalLM",
                "BailingMoeForCausalLM",
                "BailingMoeV2ForCausalLM",
            ]:
                if self.speculative_draft_model_path is None:
                    self.speculative_draft_model_path = self.model_path
                else:
                    logger.warning(
                        "DeepSeek MTP does not require setting speculative_draft_model_path."
                    )

            if self.speculative_num_steps is None:
                assert (
                    self.speculative_eagle_topk is None
                    and self.speculative_num_draft_tokens is None
                )
                (
                    self.speculative_num_steps,
                    self.speculative_eagle_topk,
                    self.speculative_num_draft_tokens,
                ) = auto_choose_speculative_params(self)

            if (
                self.attention_backend == "trtllm_mha"
                or self.decode_attention_backend == "trtllm_mha"
                or self.prefill_attention_backend == "trtllm_mha"
            ):
                if self.speculative_eagle_topk > 1:
                    raise ValueError(
                        "trtllm_mha backend only supports topk = 1 for speculative decoding."
                    )

            if (
                self.speculative_eagle_topk == 1
                and self.speculative_num_draft_tokens != self.speculative_num_steps + 1
            ):
                logger.warning(
                    "speculative_num_draft_tokens is adjusted to speculative_num_steps + 1 when speculative_eagle_topk == 1"
                )
                self.speculative_num_draft_tokens = self.speculative_num_steps + 1

            if (
                self.speculative_eagle_topk > 1
                and self.page_size > 1
                and self.attention_backend != "flashinfer"
            ):
                raise ValueError(
                    "speculative_eagle_topk > 1 with page_size > 1 is unstable and produces incorrect results for paged attention backends. This combination is only supported for the 'flashinfer' backend."
                )

        if self.speculative_algorithm == "LOOKAHEAD":
            if not self.device.startswith("cuda"):
                raise ValueError(
                    "Lookahead speculative decoding only supports CUDA device."
                )
            if self.max_running_requests is None:
                self.max_running_requests = 48
            self.disable_overlap_schedule = True
            self.enable_mixed_chunk = False
            self.speculative_eagle_topk = self.speculative_lookahead_max_bfs_breadth
            if self.speculative_num_draft_tokens is None:
                self.speculative_num_draft_tokens = (
                    self.speculative_lookahead_max_match_window_size
                )
            logger.warning(
                "The overlap scheduler and mixed chunked prefill are disabled because of "
                "using lookahead speculative decoding."
            )

            if (
                self.speculative_eagle_topk > 1
                and self.page_size > 1
                and self.attention_backend != "flashinfer"
            ):
                raise ValueError(
                    "speculative_eagle_topk > 1 with page_size > 1 is unstable and produces incorrect results for paged attention backends. This combination is only supported for the 'flashinfer' backend."
                )
            if self.enable_dp_attention:
                # TODO: support dp attention for lookahead speculative decoding
                raise ValueError(
                    "Currently lookahead speculative decoding does not support dp attention."
                )

    def _handle_load_format(self):
        if (
            self.load_format == "auto" or self.load_format == "gguf"
        ) and check_gguf_file(self.model_path):
            self.quantization = self.load_format = "gguf"

        if is_remote_url(self.model_path):
            self.load_format = "remote"

        if self.custom_weight_loader is None:
            self.custom_weight_loader = []

        if self.load_format == "remote_instance":
            if (
                self.remote_instance_weight_loader_seed_instance_ip is None
                or self.remote_instance_weight_loader_seed_instance_service_port is None
                or self.remote_instance_weight_loader_send_weights_group_ports is None
            ):
                self.load_format = "auto"

    def _handle_disaggregation(self):
        if self.disaggregation_mode == "decode":
            assert (
                self.disaggregation_decode_tp is None
            ), "Cannot set --disaggregation-decode-tp for the decode engine."
            assert (
                self.disaggregation_decode_dp is None
            ), "Cannot set --disaggregation-decode-dp for the decode engine."

            self.disable_radix_cache = True
            logger.warning("KV cache is forced as chunk cache for decode server")

            if self.dp_size > 1 and not is_in_ci():
                assert self.prefill_round_robin_balance, (
                    "Prefill round robin balance is required when dp size > 1. "
                    "Please make sure that the prefill instance is launched with `--load-balance-method round_robin`"
                    " and `--prefill-round-robin-balance` is set for decode server."
                )
        elif self.disaggregation_mode == "prefill":
            if self.disaggregation_decode_tp is None:
                self.disaggregation_decode_tp = self.tp_size
            if self.disaggregation_decode_dp is None:
                self.disaggregation_decode_dp = self.dp_size

            self.disaggregation_prefill_pp = self.pp_size
            self.validate_disagg_tp_size(self.tp_size, self.disaggregation_decode_tp)
            self.disable_cuda_graph = True
            logger.warning("Cuda graph is disabled for prefill server")

    def _handle_tokenizer_batching(self):
        if self.enable_tokenizer_batch_encode and self.enable_dynamic_batch_tokenizer:
            raise ValueError(
                "Cannot enable both --enable-tokenizer-batch-encode and --enable-dynamic-batch-tokenizer. "
                "Please choose one tokenizer batching approach."
            )

    def _handle_environment_variables(self):
        os.environ["SGLANG_ENABLE_TORCH_COMPILE"] = (
            "1" if self.enable_torch_compile else "0"
        )
        os.environ["SGLANG_MAMBA_SSM_DTYPE"] = self.mamba_ssm_dtype
        os.environ["SGLANG_DISABLE_OUTLINES_DISK_CACHE"] = (
            "1" if self.disable_outlines_disk_cache else "0"
        )
        os.environ["SGLANG_ENABLE_DETERMINISTIC_INFERENCE"] = (
            "1" if self.enable_deterministic_inference else "0"
        )

    def _handle_cache_compatibility(self):
        if self.enable_hierarchical_cache and self.disable_radix_cache:
            raise ValueError(
                "The arguments enable-hierarchical-cache and disable-radix-cache are mutually exclusive "
                "and cannot be used at the same time. Please use only one of them."
            )

    def _handle_metrics_labels(self):
        if (
            not self.tokenizer_metrics_custom_labels_header
            and self.tokenizer_metrics_allowed_customer_labels
        ):
            raise ValueError(
                "Please set --tokenizer-metrics-custom-labels-header when setting --tokenizer-metrics-allowed-customer-labels."
            )

    def _handle_deterministic_inference(self):
        if self.enable_deterministic_inference:
            import importlib

            if not importlib.util.find_spec("batch_invariant_ops"):
                raise ValueError(
                    "batch_invariant_ops is not installed. Please install it from https://github.com/thinking-machines-lab/batch_invariant_ops/."
                )

            # Check some settings
            self.sampling_backend = "pytorch"
            logger.warning(
                "Sampling backend is set to pytorch for deterministic inference."
            )
            # Currently, only FA3 supports radix cache. Support for other backends is in progress
            if self.attention_backend != "fa3":
                self.disable_radix_cache = True
                logger.warning(
                    "Currently radix cache is disabled for deterministic inference. It will be supported in the future."
                )
            if self.attention_backend not in DETERMINISTIC_ATTENTION_BACKEND_CHOICES:
                raise ValueError(
                    f"Currently only {DETERMINISTIC_ATTENTION_BACKEND_CHOICES} attention backends are supported for deterministic inference."
                )

    def _handle_other_validations(self):
        pass

    def __post_init__(self):
        """
        Orchestrates the handling of various server arguments, ensuring proper configuration and validation.
        """
        # Step 1: Handle deprecated arguments.
        self._handle_deprecated_args()

        # Step 2: Set missing default values.
        self._handle_missing_default_values()

        # Get GPU memory capacity, which is a common dependency for several configuration steps.
        gpu_mem = get_device_memory_capacity(self.device)

        # Step 3: Handle memory-related configurations.
        self._handle_mem_fraction_static(gpu_mem)
        self._handle_chunked_prefill_size(gpu_mem)

        # Step 4: Handle CUDA graph settings.
        self._handle_cuda_graph_max_bs(gpu_mem)

        # Step 5: Handle device-specific backends.
        self._handle_hpu_backends()
        self._handle_cpu_backends()

        # Step 6: Apply model-specific adjustments.
        if parse_connector_type(self.model_path) != ConnectorType.INSTANCE:
            self.model_specific_adjustments()

        # Step 7: Set kernel backends.
        self._handle_sampling_backend()
        self._handle_attention_backend_compatibility()
        self._handle_page_size()
        self._handle_amd_specifics()
        self._handle_grammar_backend()

        # Step 8: Handle data parallelism.
        self._handle_data_parallelism()

        # Step 9: Handle MoE configurations.
        self._handle_moe_kernel_config()
        self._handle_deepep_moe()
        self._handle_eplb_and_dispatch()
        self._handle_expert_distribution_metrics()

        # Step 10: Handle pipeline parallelism.
        self._handle_pipeline_parallelism()

        # Step 11: Handle Hicache settings.
        self._handle_hicache()

        # Step 12: Handle speculative decoding logic.
        self._handle_speculative_decoding()

        # Step 13: Handle model loading format.
        self._handle_load_format()

        # Step 14: Handle PD disaggregation.
        self._handle_disaggregation()

        # Step 15: Validate tokenizer settings.
        self._handle_tokenizer_batching()

        # Step 16: Propagate environment variables.
        self._handle_environment_variables()

        # Step 17: Validate cache settings.
        self._handle_cache_compatibility()

        # Step 18: Validate metrics labels.
        self._handle_metrics_labels()

        # Step 19: Handle deterministic inference.
        self._handle_deterministic_inference()

        # Step 20: Handle any other necessary validations.
        self._handle_other_validations()

    @staticmethod
    def add_cli_args(parser: argparse.ArgumentParser):
        # Model and tokenizer
        parser.add_argument(
            "--model-path",
            "--model",
            type=str,
            help="The path of the model weights. This can be a local folder or a Hugging Face repo ID.",
            required=True,
        )
        parser.add_argument(
            "--cpu-save",
            action="store_true",
            help="The path of the quantized expert weights. A local folder.",
        )
        parser.add_argument(
            "--cpu-original-weight-path",
            type=str,
            help="The path of the BF16 expert weights. A local folder.",
        )
        parser.add_argument(
            "--cpu-weight-path",
            type=str,
            help="The path of the quantized expert weights. A local folder.",
        )
        parser.add_argument(
            "--cpu-method",
            type=str,
            default="AMXINT4",
            help="Quantization formats for CPU execution.",
        )
        parser.add_argument(
            "--cpu-embed",
            type=str,
            default=False,
            help="Enable moving embed_token to cpu",
        )
        parser.add_argument(
            "--cpuinfer",
            type=int,
            help="The number of CPUInfer threads.",
        )
        parser.add_argument(
            "--subpool-count",
            type=int,
            default=2,
            help="The number of NUMA nodes.",
        )
        parser.add_argument(
            "--num-gpu-experts",
            type=int,
            help="The number of GPU experts.",
        )
        parser.add_argument(
            "--enable-defer",
            action="store_true",
            help="Enable Expert Deferral.",
        )
        parser.add_argument(
            "--remote-instance-weight-loader-seed-instance-ip",
            type=str,
            default=ServerArgs.remote_instance_weight_loader_seed_instance_ip,
            help="The ip of the seed instance for loading weights from remote instance.",
        )
        parser.add_argument(
            "--remote-instance-weight-loader-seed-instance-service-port",
            type=int,
            default=ServerArgs.remote_instance_weight_loader_seed_instance_service_port,
            help="The service port of the seed instance for loading weights from remote instance.",
        )
        parser.add_argument(
            "--remote-instance-weight-loader-send-weights-group-ports",
            type=json_list_type,
            default=ServerArgs.remote_instance_weight_loader_send_weights_group_ports,
            help="The communication group ports for loading weights from remote instance.",
        )
        parser.add_argument(
            "--tokenizer-path",
            type=str,
            default=ServerArgs.tokenizer_path,
            help="The path of the tokenizer.",
        )
        parser.add_argument(
            "--tokenizer-mode",
            type=str,
            default=ServerArgs.tokenizer_mode,
            choices=["auto", "slow"],
            help="Tokenizer mode. 'auto' will use the fast "
            "tokenizer if available, and 'slow' will "
            "always use the slow tokenizer.",
        )
        parser.add_argument(
            "--tokenizer-worker-num",
            type=int,
            default=ServerArgs.tokenizer_worker_num,
            help="The worker num of the tokenizer manager.",
        )
        parser.add_argument(
            "--skip-tokenizer-init",
            action="store_true",
            help="If set, skip init tokenizer and pass input_ids in generate request.",
        )
        parser.add_argument(
            "--load-format",
            type=str,
            default=ServerArgs.load_format,
            choices=LOAD_FORMAT_CHOICES,
            help="The format of the model weights to load. "
            '"auto" will try to load the weights in the safetensors format '
            "and fall back to the pytorch bin format if safetensors format "
            "is not available. "
            '"pt" will load the weights in the pytorch bin format. '
            '"safetensors" will load the weights in the safetensors format. '
            '"npcache" will load the weights in pytorch format and store '
            "a numpy cache to speed up the loading. "
            '"dummy" will initialize the weights with random values, '
            "which is mainly for profiling."
            '"gguf" will load the weights in the gguf format. '
            '"bitsandbytes" will load the weights using bitsandbytes '
            "quantization."
            '"layered" loads weights layer by layer so that one can quantize a '
            "layer before loading another to make the peak memory envelope "
            "smaller.",
        )
        parser.add_argument(
            "--model-loader-extra-config",
            type=str,
            help="Extra config for model loader. "
            "This will be passed to the model loader corresponding to the chosen load_format.",
            default=ServerArgs.model_loader_extra_config,
        )
        parser.add_argument(
            "--trust-remote-code",
            action="store_true",
            help="Whether or not to allow for custom models defined on the Hub in their own modeling files.",
        )
        parser.add_argument(
            "--context-length",
            type=int,
            default=ServerArgs.context_length,
            help="The model's maximum context length. Defaults to None (will use the value from the model's config.json instead).",
        )
        parser.add_argument(
            "--is-embedding",
            action="store_true",
            help="Whether to use a CausalLM as an embedding model.",
        )
        parser.add_argument(
            "--enable-multimodal",
            default=ServerArgs.enable_multimodal,
            action="store_true",
            help="Enable the multimodal functionality for the served model. If the model being served is not multimodal, nothing will happen",
        )
        parser.add_argument(
            "--revision",
            type=str,
            default=None,
            help="The specific model version to use. It can be a branch "
            "name, a tag name, or a commit id. If unspecified, will use "
            "the default version.",
        )
        parser.add_argument(
            "--model-impl",
            type=str,
            default=ServerArgs.model_impl,
            help="Which implementation of the model to use.\n\n"
            '* "auto" will try to use the SGLang implementation if it exists '
            "and fall back to the Transformers implementation if no SGLang "
            "implementation is available.\n"
            '* "sglang" will use the SGLang model implementation.\n'
            '* "transformers" will use the Transformers model '
            "implementation.\n",
        )

        # HTTP server
        parser.add_argument(
            "--host",
            type=str,
            default=ServerArgs.host,
            help="The host of the HTTP server.",
        )
        parser.add_argument(
            "--port",
            type=int,
            default=ServerArgs.port,
            help="The port of the HTTP server.",
        )
        parser.add_argument(
            "--skip-server-warmup",
            action="store_true",
            help="If set, skip warmup.",
        )
        parser.add_argument(
            "--warmups",
            type=str,
            required=False,
            help="Specify custom warmup functions (csv) to run before server starts eg. --warmups=warmup_name1,warmup_name2 "
            "will run the functions `warmup_name1` and `warmup_name2` specified in warmup.py before the server starts listening for requests",
        )
        parser.add_argument(
            "--nccl-port",
            type=int,
            default=ServerArgs.nccl_port,
            help="The port for NCCL distributed environment setup. Defaults to a random port.",
        )

        # Quantization and data type
        parser.add_argument(
            "--dtype",
            type=str,
            default=ServerArgs.dtype,
            choices=["auto", "half", "float16", "bfloat16", "float", "float32"],
            help="Data type for model weights and activations.\n\n"
            '* "auto" will use FP16 precision for FP32 and FP16 models, and '
            "BF16 precision for BF16 models.\n"
            '* "half" for FP16. Recommended for AWQ quantization.\n'
            '* "float16" is the same as "half".\n'
            '* "bfloat16" for a balance between precision and range.\n'
            '* "float" is shorthand for FP32 precision.\n'
            '* "float32" for FP32 precision.',
        )
        parser.add_argument(
            "--quantization",
            type=str,
            default=ServerArgs.quantization,
            choices=QUANTIZATION_CHOICES,
            help="The quantization method.",
        )
        parser.add_argument(
            "--quantization-param-path",
            type=nullable_str,
            default=None,
            help="Path to the JSON file containing the KV cache "
            "scaling factors. This should generally be supplied, when "
            "KV cache dtype is FP8. Otherwise, KV cache scaling factors "
            "default to 1.0, which may cause accuracy issues. ",
        )
        parser.add_argument(
            "--kv-cache-dtype",
            type=str,
            default=ServerArgs.kv_cache_dtype,
            choices=["auto", "fp8_e5m2", "fp8_e4m3"],
            help='Data type for kv cache storage. "auto" will use model data type. "fp8_e5m2" and "fp8_e4m3" is supported for CUDA 11.8+.',
        )

        # Memory and scheduling
        parser.add_argument(
            "--mem-fraction-static",
            type=float,
            default=ServerArgs.mem_fraction_static,
            help="The fraction of the memory used for static allocation (model weights and KV cache memory pool). Use a smaller value if you see out-of-memory errors.",
        )
        parser.add_argument(
            "--max-running-requests",
            type=int,
            default=ServerArgs.max_running_requests,
            help="The maximum number of running requests.",
        )
        parser.add_argument(
            "--max-queued-requests",
            type=int,
            default=ServerArgs.max_queued_requests,
            help="The maximum number of queued requests. This option is ignored when using disaggregation-mode.",
        )
        parser.add_argument(
            "--max-total-tokens",
            type=int,
            default=ServerArgs.max_total_tokens,
            help="The maximum number of tokens in the memory pool. If not specified, it will be automatically calculated based on the memory usage fraction. "
            "This option is typically used for development and debugging purposes.",
        )
        parser.add_argument(
            "--chunked-prefill-size",
            type=int,
            default=ServerArgs.chunked_prefill_size,
            help="The maximum number of tokens in a chunk for the chunked prefill. Setting this to -1 means disabling chunked prefill.",
        )
        parser.add_argument(
            "--max-prefill-tokens",
            type=int,
            default=ServerArgs.max_prefill_tokens,
            help="The maximum number of tokens in a prefill batch. The real bound will be the maximum of this value and the model's maximum context length.",
        )
        parser.add_argument(
            "--schedule-policy",
            type=str,
            default=ServerArgs.schedule_policy,
            choices=["lpm", "random", "fcfs", "dfs-weight", "lof", "priority"],
            help="The scheduling policy of the requests.",
        )
        parser.add_argument(
            "--enable-priority-scheduling",
            action="store_true",
            default=ServerArgs.enable_priority_scheduling,
            help="Enable priority scheduling. Requests with higher priority integer values will be scheduled first by default.",
        )
        parser.add_argument(
            "--schedule-low-priority-values-first",
            action="store_true",
            default=ServerArgs.schedule_low_priority_values_first,
            help="If specified with --enable-priority-scheduling, the scheduler will schedule requests with lower priority integer values first.",
        )
        parser.add_argument(
            "--priority-scheduling-preemption-threshold",
            type=int,
            default=ServerArgs.priority_scheduling_preemption_threshold,
            help="Minimum difference in priorities for an incoming request to have to preempt running request(s).",
        )
        parser.add_argument(
            "--schedule-conservativeness",
            type=float,
            default=ServerArgs.schedule_conservativeness,
            help="How conservative the schedule policy is. A larger value means more conservative scheduling. Use a larger value if you see requests being retracted frequently.",
        )
        parser.add_argument(
            "--page-size",
            type=int,
            default=ServerArgs.page_size,
            help="The number of tokens in a page.",
        )
        parser.add_argument(
            "--hybrid-kvcache-ratio",
            nargs="?",
            const=0.5,
            type=float,
            default=ServerArgs.hybrid_kvcache_ratio,
            help=(
                "Mix ratio in [0,1] between uniform and hybrid kv buffers "
                "(0.0 = pure uniform: swa_size / full_size = 1)"
                "(1.0 = pure hybrid: swa_size / full_size = local_attention_size / context_length)"
            ),
        )
        parser.add_argument(
            "--swa-full-tokens-ratio",
            type=float,
            default=ServerArgs.swa_full_tokens_ratio,
            help="The ratio of SWA layer KV tokens / full layer KV tokens, regardless of the number of swa:full layers. It should be between 0 and 1. "
            "E.g. 0.5 means if each swa layer has 50 tokens, then each full layer has 100 tokens.",
        )
        parser.add_argument(
            "--disable-hybrid-swa-memory",
            action="store_true",
            help="Disable the hybrid SWA memory.",
        )

        # Runtime options
        parser.add_argument(
            "--device",
            type=str,
            default=ServerArgs.device,
            help="The device to use ('cuda', 'xpu', 'hpu', 'npu', 'cpu'). Defaults to auto-detection if not specified.",
        )
        parser.add_argument(
            "--tensor-parallel-size",
            "--tp-size",
            type=int,
            default=ServerArgs.tp_size,
            help="The tensor parallelism size.",
        )
        parser.add_argument(
            "--pipeline-parallel-size",
            "--pp-size",
            type=int,
            default=ServerArgs.pp_size,
            help="The pipeline parallelism size.",
        )
        parser.add_argument(
            "--max-micro-batch-size",
            type=int,
            default=ServerArgs.max_micro_batch_size,
            help="The maximum micro batch size in pipeline parallelism.",
        )
        parser.add_argument(
            "--stream-interval",
            type=int,
            default=ServerArgs.stream_interval,
            help="The interval (or buffer size) for streaming in terms of the token length. A smaller value makes streaming smoother, while a larger value makes the throughput higher",
        )
        parser.add_argument(
            "--stream-output",
            action="store_true",
            help="Whether to output as a sequence of disjoint segments.",
        )
        parser.add_argument(
            "--random-seed",
            type=int,
            default=ServerArgs.random_seed,
            help="The random seed.",
        )
        parser.add_argument(
            "--constrained-json-whitespace-pattern",
            type=str,
            default=ServerArgs.constrained_json_whitespace_pattern,
            help="(outlines backend only) Regex pattern for syntactic whitespaces allowed in JSON constrained output. For example, to allow the model generate consecutive whitespaces, set the pattern to [\n\t ]*",
        )
        parser.add_argument(
            "--watchdog-timeout",
            type=float,
            default=ServerArgs.watchdog_timeout,
            help="Set watchdog timeout in seconds. If a forward batch takes longer than this, the server will crash to prevent hanging.",
        )
        parser.add_argument(
            "--dist-timeout",
            type=int,
            default=ServerArgs.dist_timeout,
            help="Set timeout for torch.distributed initialization.",
        )
        parser.add_argument(
            "--download-dir",
            type=str,
            default=ServerArgs.download_dir,
            help="Model download directory for huggingface.",
        )
        parser.add_argument(
            "--base-gpu-id",
            type=int,
            default=ServerArgs.base_gpu_id,
            help="The base GPU ID to start allocating GPUs from. Useful when running multiple instances on the same machine.",
        )
        parser.add_argument(
            "--gpu-id-step",
            type=int,
            default=ServerArgs.gpu_id_step,
            help="The delta between consecutive GPU IDs that are used. For example, setting it to 2 will use GPU 0,2,4,...",
        )
        parser.add_argument(
            "--sleep-on-idle",
            action="store_true",
            help="Reduce CPU usage when sglang is idle.",
        )

        # Logging
        parser.add_argument(
            "--log-level",
            type=str,
            default=ServerArgs.log_level,
            help="The logging level of all loggers.",
        )
        parser.add_argument(
            "--log-level-http",
            type=str,
            default=ServerArgs.log_level_http,
            help="The logging level of HTTP server. If not set, reuse --log-level by default.",
        )
        parser.add_argument(
            "--log-requests",
            action="store_true",
            help="Log metadata, inputs, outputs of all requests. The verbosity is decided by --log-requests-level",
        )
        parser.add_argument(
            "--log-requests-level",
            type=int,
            default=ServerArgs.log_requests_level,
            help="0: Log metadata (no sampling parameters). 1: Log metadata and sampling parameters. 2: Log metadata, sampling parameters and partial input/output. 3: Log every input/output.",
            choices=[0, 1, 2, 3],
        )
        parser.add_argument(
            "--crash-dump-folder",
            type=str,
            default=ServerArgs.crash_dump_folder,
            help="Folder path to dump requests from the last 5 min before a crash (if any). If not specified, crash dumping is disabled.",
        )
        parser.add_argument(
            "--show-time-cost",
            action="store_true",
            help="Show time cost of custom marks.",
        )
        parser.add_argument(
            "--enable-metrics",
            action="store_true",
            help="Enable log prometheus metrics.",
        )
        parser.add_argument(
            "--enable-metrics-for-all-schedulers",
            action="store_true",
            help="Enable --enable-metrics-for-all-schedulers when you want schedulers on all TP ranks (not just TP 0) "
            "to record request metrics separately. This is especially useful when dp_attention is enabled, as "
            "otherwise all metrics appear to come from TP 0.",
        )
        parser.add_argument(
            "--tokenizer-metrics-custom-labels-header",
            type=str,
            default=ServerArgs.tokenizer_metrics_custom_labels_header,
            help="Specify the HTTP header for passing customer labels for tokenizer metrics.",
        )
        parser.add_argument(
            "--tokenizer-metrics-allowed-customer-labels",
            type=str,
            nargs="+",
            default=ServerArgs.tokenizer_metrics_allowed_customer_labels,
            help="The customer labels allowed for tokenizer metrics. The labels are specified via a dict in "
            "'--tokenizer-metrics-custom-labels-header' field in HTTP requests, e.g., {'label1': 'value1', 'label2': "
            "'value2'} is allowed if '--tokenizer-metrics-allowed-labels label1 label2' is set.",
        )
        parser.add_argument(
            "--bucket-time-to-first-token",
            type=float,
            nargs="+",
            default=ServerArgs.bucket_time_to_first_token,
            help="The buckets of time to first token, specified as a list of floats.",
        )
        parser.add_argument(
            "--bucket-inter-token-latency",
            type=float,
            nargs="+",
            default=ServerArgs.bucket_inter_token_latency,
            help="The buckets of inter-token latency, specified as a list of floats.",
        )
        parser.add_argument(
            "--bucket-e2e-request-latency",
            type=float,
            nargs="+",
            default=ServerArgs.bucket_e2e_request_latency,
            help="The buckets of end-to-end request latency, specified as a list of floats.",
        )
        parser.add_argument(
            "--collect-tokens-histogram",
            action="store_true",
            default=ServerArgs.collect_tokens_histogram,
            help="Collect prompt/generation tokens histogram.",
        )
        bucket_rule = (
            "Supports 3 rule types: 'default' uses predefined buckets; 'tse <middle> <base> <count>' "
            "generates two sides exponential distributed buckets (e.g., 'tse 1000 2 8' generates buckets "
            "[984.0, 992.0, 996.0, 998.0, 1000.0, 1002.0, 1004.0, 1008.0, 1016.0]).); 'customer <value1> "
            "<value2> ...' uses custom bucket values (e.g., 'customer 10 50 100 500')."
        )
        parser.add_argument(
            "--prompt-tokens-buckets",
            type=str,
            nargs="+",
            default=ServerArgs.prompt_tokens_buckets,
            help=f"The buckets rule of prompt tokens. {bucket_rule}",
        )
        parser.add_argument(
            "--generation-tokens-buckets",
            type=str,
            nargs="+",
            default=ServerArgs.generation_tokens_buckets,
            help=f"The buckets rule for generation tokens histogram. {bucket_rule}",
        )
        parser.add_argument(
            "--gc-warning-threshold-secs",
            type=float,
            default=ServerArgs.gc_warning_threshold_secs,
            help="The threshold for long GC warning. If a GC takes longer than this, a warning will be logged. Set to 0 to disable.",
        )
        parser.add_argument(
            "--decode-log-interval",
            type=int,
            default=ServerArgs.decode_log_interval,
            help="The log interval of decode batch.",
        )
        parser.add_argument(
            "--enable-request-time-stats-logging",
            action="store_true",
            default=ServerArgs.enable_request_time_stats_logging,
            help="Enable per request time stats logging",
        )
        parser.add_argument(
            "--kv-events-config",
            type=str,
            default=None,
            help="Config in json format for NVIDIA dynamo KV event publishing. Publishing will be enabled if this flag is used.",
        )
        parser.add_argument(
            "--enable-trace",
            action="store_true",
            help="Enable opentelemetry trace",
        )
        parser.add_argument(
            "--oltp-traces-endpoint",
            type=str,
            default="localhost:4317",
            help="Config opentelemetry collector endpoint if --enable-trace is set. format: <ip>:<port>",
        )

        # API related
        parser.add_argument(
            "--api-key",
            type=str,
            default=ServerArgs.api_key,
            help="Set API key of the server. It is also used in the OpenAI API compatible server.",
        )
        parser.add_argument(
            "--served-model-name",
            type=str,
            default=ServerArgs.served_model_name,
            help="Override the model name returned by the v1/models endpoint in OpenAI API server.",
        )
        parser.add_argument(
            "--weight-version",
            type=str,
            default=ServerArgs.weight_version,
            help="Version identifier for the model weights. Defaults to 'default' if not specified.",
        )
        parser.add_argument(
            "--chat-template",
            type=str,
            default=ServerArgs.chat_template,
            help="The buliltin chat template name or the path of the chat template file. This is only used for OpenAI-compatible API server.",
        )
        parser.add_argument(
            "--completion-template",
            type=str,
            default=ServerArgs.completion_template,
            help="The buliltin completion template name or the path of the completion template file. This is only used for OpenAI-compatible API server. only for code completion currently.",
        )
        parser.add_argument(
            "--file-storage-path",
            type=str,
            default=ServerArgs.file_storage_path,
            help="The path of the file storage in backend.",
        )
        parser.add_argument(
            "--enable-cache-report",
            action="store_true",
            help="Return number of cached tokens in usage.prompt_tokens_details for each openai request.",
        )
        parser.add_argument(
            "--reasoning-parser",
            type=str,
            choices=list(ReasoningParser.DetectorMap.keys()),
            default=ServerArgs.reasoning_parser,
            help=f"Specify the parser for reasoning models, supported parsers are: {list(ReasoningParser.DetectorMap.keys())}.",
        )
        tool_call_parser_choices = list(FunctionCallParser.ToolCallParserEnum.keys())
        parser.add_argument(
            "--tool-call-parser",
            type=str,
            choices=tool_call_parser_choices,
            default=ServerArgs.tool_call_parser,
            help=f"Specify the parser for handling tool-call interactions. Options include: {tool_call_parser_choices}.",
        )
        parser.add_argument(
            "--tool-server",
            type=str,
            default=None,
            help="Either 'demo' or a comma-separated list of tool server urls to use for the model. If not specified, no tool server will be used.",
        )

        # Data parallelism
        parser.add_argument(
            "--data-parallel-size",
            "--dp-size",
            type=int,
            default=ServerArgs.dp_size,
            help="The data parallelism size.",
        )
        parser.add_argument(
            "--load-balance-method",
            type=str,
            default=ServerArgs.load_balance_method,
            help="The load balancing strategy for data parallelism.",
            choices=[
                "round_robin",
                "shortest_queue",
                "minimum_tokens",
            ],
        )
        parser.add_argument(
            "--load-watch-interval",
            type=float,
            default=ServerArgs.load_watch_interval,
            help="The interval of load watching in seconds.",
        )
        parser.add_argument(
            "--prefill-round-robin-balance",
            default=ServerArgs.prefill_round_robin_balance,
            action="store_true",
            help="Prefill is round robin balanced. This is used to promise decode server can get the correct dp rank.",
        )

        # Multi-node distributed serving
        parser.add_argument(
            "--dist-init-addr",
            "--nccl-init-addr",  # For backward compatibility. This will be removed in the future.
            type=str,
            help="The host address for initializing distributed backend (e.g., `192.168.0.2:25000`).",
        )
        parser.add_argument(
            "--nnodes", type=int, default=ServerArgs.nnodes, help="The number of nodes."
        )
        parser.add_argument(
            "--node-rank", type=int, default=ServerArgs.node_rank, help="The node rank."
        )

        # Model override args
        parser.add_argument(
            "--json-model-override-args",
            type=str,
            help="A dictionary in JSON string format used to override default model configurations.",
            default=ServerArgs.json_model_override_args,
        )
        parser.add_argument(
            "--preferred-sampling-params",
            type=str,
            help="json-formatted sampling settings that will be returned in /get_model_info",
        )

        # LoRA
        parser.add_argument(
            "--enable-lora",
            default=ServerArgs.enable_lora,
            action="store_true",
            help="Enable LoRA support for the model. This argument is automatically set to True if `--lora-paths` is provided for backward compatibility.",
        )
        parser.add_argument(
            "--max-lora-rank",
            default=ServerArgs.max_lora_rank,
            type=int,
            help="The maximum rank of LoRA adapters. If not specified, it will be automatically inferred from the adapters provided in --lora-paths.",
        )
        parser.add_argument(
            "--lora-target-modules",
            type=str,
            choices=SUPPORTED_LORA_TARGET_MODULES + [LORA_TARGET_ALL_MODULES],
            nargs="*",
            default=None,
            help="The union set of all target modules where LoRA should be applied. If not specified, "
            "it will be automatically inferred from the adapters provided in --lora-paths. If 'all' is specified, "
            "all supported modules will be targeted.",
        )
        parser.add_argument(
            "--lora-paths",
            type=str,
            nargs="*",
            default=None,
            action=LoRAPathAction,
            help='The list of LoRA adapters to load. Each adapter must be specified in one of the following formats: <PATH> | <NAME>=<PATH> | JSON with schema {"lora_name":str,"lora_path":str,"pinned":bool}',
        )
        parser.add_argument(
            "--max-loras-per-batch",
            type=int,
            default=8,
            help="Maximum number of adapters for a running batch, include base-only request.",
        )
        parser.add_argument(
            "--max-loaded-loras",
            type=int,
            default=ServerArgs.max_loaded_loras,
            help="If specified, it limits the maximum number of LoRA adapters loaded in CPU memory at a time. The value must be greater than or equal to `--max-loras-per-batch`.",
        )
        parser.add_argument(
            "--lora-backend",
            type=str,
            choices=LORA_BACKEND_CHOICES,
            default=ServerArgs.lora_backend,
            help="Choose the kernel backend for multi-LoRA serving.",
        )
        parser.add_argument(
            "--max-lora-chunk-size",
            type=int,
            default=ServerArgs.max_lora_chunk_size,
            choices=[16, 32, 64, 128],
            help="Maximum chunk size for the ChunkedSGMV LoRA backend. Only used when --lora-backend is 'csgmv'. Choosing a larger value might improve performance.",
        )

        # Kernel backend
        parser.add_argument(
            "--attention-backend",
            type=str,
            choices=ATTENTION_BACKEND_CHOICES,
            default=ServerArgs.attention_backend,
            help="Choose the kernels for attention layers.",
        )
        parser.add_argument(
            "--prefill-attention-backend",
            type=str,
            choices=ATTENTION_BACKEND_CHOICES,
            default=ServerArgs.prefill_attention_backend,
            help="Choose the kernels for prefill attention layers (have priority over --attention-backend).",
        )
        parser.add_argument(
            "--decode-attention-backend",
            type=str,
            choices=ATTENTION_BACKEND_CHOICES,
            default=ServerArgs.decode_attention_backend,
            help="Choose the kernels for decode attention layers (have priority over --attention-backend).",
        )
        parser.add_argument(
            "--sampling-backend",
            type=str,
            choices=["flashinfer", "pytorch"],
            default=ServerArgs.sampling_backend,
            help="Choose the kernels for sampling layers.",
        )
        parser.add_argument(
            "--grammar-backend",
            type=str,
            choices=GRAMMAR_BACKEND_CHOICES,
            default=ServerArgs.grammar_backend,
            help="Choose the backend for grammar-guided decoding.",
        )
        parser.add_argument(
            "--mm-attention-backend",
            type=str,
            choices=["sdpa", "fa3", "triton_attn"],
            default=ServerArgs.mm_attention_backend,
            help="Set multimodal attention backend.",
        )

        # Speculative decoding
        parser.add_argument(
            "--speculative-algorithm",
            type=str,
            choices=["EAGLE", "EAGLE3", "NEXTN", "STANDALONE", "LOOKAHEAD"],
            help="Speculative algorithm.",
        )
        parser.add_argument(
            "--speculative-draft-model-path",
            "--speculative-draft-model",
            type=str,
            help="The path of the draft model weights. This can be a local folder or a Hugging Face repo ID.",
        )
        parser.add_argument(
            "--speculative-draft-model-revision",
            type=str,
            default=None,
            help="The specific draft model version to use. It can be a branch "
            "name, a tag name, or a commit id. If unspecified, will use "
            "the default version.",
        )
        parser.add_argument(
            "--speculative-num-steps",
            type=int,
            help="The number of steps sampled from draft model in Speculative Decoding.",
            default=ServerArgs.speculative_num_steps,
        )
        parser.add_argument(
            "--speculative-eagle-topk",
            type=int,
            help="The number of tokens sampled from the draft model in eagle2 each step.",
            default=ServerArgs.speculative_eagle_topk,
        )
        parser.add_argument(
            "--speculative-num-draft-tokens",
            type=int,
            help="The number of tokens sampled from the draft model in Speculative Decoding.",
            default=ServerArgs.speculative_num_draft_tokens,
        )
        parser.add_argument(
            "--speculative-accept-threshold-single",
            type=float,
            help="Accept a draft token if its probability in the target model is greater than this threshold.",
            default=ServerArgs.speculative_accept_threshold_single,
        )
        parser.add_argument(
            "--speculative-accept-threshold-acc",
            type=float,
            help="The accept probability of a draft token is raised from its target probability p to min(1, p / threshold_acc).",
            default=ServerArgs.speculative_accept_threshold_acc,
        )
        parser.add_argument(
            "--speculative-token-map",
            type=str,
            help="The path of the draft model's small vocab table.",
            default=ServerArgs.speculative_token_map,
        )
        parser.add_argument(
            "--speculative-attention-mode",
            type=str,
            choices=["prefill", "decode"],
            help="Attention backend for speculative decoding operations (both target verify and draft extend). Can be one of 'prefill' (default) or 'decode'.",
            default=ServerArgs.speculative_attention_mode,
        )
        # Lookahead speculative decoding
        parser.add_argument(
            "--speculative-lookahead-min-match-window-size",
            type=int,
            default=ServerArgs.speculative_lookahead_min_match_window_size,
            help="The minimum window size for pattern matching in lookahead speculative decoding.",
        )
        parser.add_argument(
            "--speculative-lookahead-max-match-window-size",
            type=int,
            default=ServerArgs.speculative_lookahead_max_match_window_size,
            help="The maximum window size for pattern matching in lookahead speculative decoding.",
        )
        parser.add_argument(
            "--speculative-lookahead-min-bfs-breadth",
            type=int,
            default=ServerArgs.speculative_lookahead_min_bfs_breadth,
            help="The minimum breadth for BFS (Breadth-First Search) in lookahead speculative decoding.",
        )
        parser.add_argument(
            "--speculative-lookahead-max-bfs-breadth",
            type=int,
            default=ServerArgs.speculative_lookahead_max_bfs_breadth,
            help="The maximum breadth for BFS (Breadth-First Search) in lookahead speculative decoding.",
        )
        parser.add_argument(
            "--speculative-lookahead-match-type",
            type=str,
            choices=["BFS", "PROB"],
            default=ServerArgs.speculative_lookahead_match_type,
            help="The match type for cache tree.",
        )
        parser.add_argument(
            "--speculative-lookahead-branch-length",
            type=int,
            default=ServerArgs.speculative_lookahead_branch_length,
            help="The branch length for lookahead speculative decoding.",
        )
        parser.add_argument(
            "--speculative-lookahead-capacity",
            type=int,
            default=ServerArgs.speculative_lookahead_capacity,
            help="The cache capacity for lookahead speculative decoding.",
        )

        # Expert parallelism
        parser.add_argument(
            "--expert-parallel-size",
            "--ep-size",
            "--ep",
            type=int,
            default=ServerArgs.ep_size,
            help="The expert parallelism size.",
        )
        parser.add_argument(
            "--moe-a2a-backend",
            type=str,
            choices=["none", "deepep"],
            default=ServerArgs.moe_a2a_backend,
            help="Choose the backend for MoE A2A.",
        )
        parser.add_argument(
            "--moe-runner-backend",
            type=str,
            choices=[
                "auto",
                "triton",
                "triton_kernel",
                "flashinfer_trtllm",
                "flashinfer_cutlass",
                "flashinfer_mxfp4",
                "flashinfer_cutedsl",
            ],
            default=ServerArgs.moe_runner_backend,
            help="Choose the runner backend for MoE.",
        )
        parser.add_argument(
            "--flashinfer-mxfp4-moe-precision",
            type=str,
            choices=["default", "bf16"],
            default=ServerArgs.flashinfer_mxfp4_moe_precision,
            help="Choose the computation precision of flashinfer mxfp4 moe",
        )
        parser.add_argument(
            "--enable-flashinfer-allreduce-fusion",
            action="store_true",
            help="Enable FlashInfer allreduce fusion with Residual RMSNorm.",
        )
        parser.add_argument(
            "--deepep-mode",
            type=str,
            choices=["normal", "low_latency", "auto"],
            default="auto",
            help="Select the mode when enable DeepEP MoE, could be `normal`, `low_latency` or `auto`. Default is `auto`, which means `low_latency` for decode batch and `normal` for prefill batch.",
        )
        parser.add_argument(
            "--ep-num-redundant-experts",
            type=int,
            default=ServerArgs.ep_num_redundant_experts,
            help="Allocate this number of redundant experts in expert parallel.",
        )
        parser.add_argument(
            "--ep-dispatch-algorithm",
            type=str,
            default=ServerArgs.ep_dispatch_algorithm,
            help="The algorithm to choose ranks for redundant experts in expert parallel.",
        )
        parser.add_argument(
            "--init-expert-location",
            type=str,
            default=ServerArgs.init_expert_location,
            help="Initial location of EP experts.",
        )
        parser.add_argument(
            "--enable-eplb",
            action="store_true",
            help="Enable EPLB algorithm",
        )
        parser.add_argument(
            "--eplb-algorithm",
            type=str,
            default=ServerArgs.eplb_algorithm,
            help="Chosen EPLB algorithm",
        )
        parser.add_argument(
            "--eplb-rebalance-num-iterations",
            type=int,
            default=ServerArgs.eplb_rebalance_num_iterations,
            help="Number of iterations to automatically trigger a EPLB re-balance.",
        )
        parser.add_argument(
            "--eplb-rebalance-layers-per-chunk",
            type=int,
            default=ServerArgs.eplb_rebalance_layers_per_chunk,
            help="Number of layers to rebalance per forward pass.",
        )
        parser.add_argument(
            "--eplb-min-rebalancing-utilization-threshold",
            type=float,
            default=ServerArgs.eplb_min_rebalancing_utilization_threshold,
            help="Minimum threshold for GPU average utilization to trigger EPLB rebalancing. Must be in the range [0.0, 1.0].",
        )
        parser.add_argument(
            "--expert-distribution-recorder-mode",
            type=str,
            default=ServerArgs.expert_distribution_recorder_mode,
            help="Mode of expert distribution recorder.",
        )
        parser.add_argument(
            "--expert-distribution-recorder-buffer-size",
            type=int,
            default=ServerArgs.expert_distribution_recorder_buffer_size,
            help="Circular buffer size of expert distribution recorder. Set to -1 to denote infinite buffer.",
        )
        parser.add_argument(
            "--enable-expert-distribution-metrics",
            action="store_true",
            help="Enable logging metrics for expert balancedness",
        )
        parser.add_argument(
            "--deepep-config",
            type=str,
            default=ServerArgs.deepep_config,
            help="Tuned DeepEP config suitable for your own cluster. It can be either a string with JSON content or a file path.",
        )
        parser.add_argument(
            "--moe-dense-tp-size",
            type=int,
            default=ServerArgs.moe_dense_tp_size,
            help="TP size for MoE dense MLP layers. This flag is useful when, with large TP size, there are errors caused by weights in MLP layers having dimension smaller than the min dimension GEMM supports.",
        )

        # Mamba Cache
        parser.add_argument(
            "--max-mamba-cache-size",
            type=int,
            default=ServerArgs.max_mamba_cache_size,
            help="The maximum size of the mamba cache.",
        )
        parser.add_argument(
            "--mamba-ssm-dtype",
            type=str,
            default=ServerArgs.mamba_ssm_dtype,
            choices=["float32", "bfloat16"],
            help="The data type of the SSM states in mamba cache.",
        )

        # Hierarchical cache
        parser.add_argument(
            "--enable-hierarchical-cache",
            action="store_true",
            help="Enable hierarchical cache",
        )
        parser.add_argument(
            "--hicache-ratio",
            type=float,
            default=ServerArgs.hicache_ratio,
            help="The ratio of the size of host KV cache memory pool to the size of device pool.",
        )
        parser.add_argument(
            "--hicache-size",
            type=int,
            default=ServerArgs.hicache_size,
            help="The size of host KV cache memory pool in gigabytes, which will override the hicache_ratio if set.",
        )
        parser.add_argument(
            "--hicache-write-policy",
            type=str,
            choices=["write_back", "write_through", "write_through_selective"],
            default=ServerArgs.hicache_write_policy,
            help="The write policy of hierarchical cache.",
        )
        parser.add_argument(
            "--radix-eviction-policy",
            type=str,
            choices=["lru", "lfu"],
            default=ServerArgs.radix_eviction_policy,
            help="The eviction policy of radix trees. 'lru' stands for Least Recently Used, 'lfu' stands for Least Frequently Used.",
        )
        parser.add_argument(
            "--hicache-io-backend",
            type=str,
            choices=["direct", "kernel"],
            default=ServerArgs.hicache_io_backend,
            help="The IO backend for KV cache transfer between CPU and GPU",
        )
        parser.add_argument(
            "--hicache-mem-layout",
            type=str,
            choices=["layer_first", "page_first", "page_first_direct"],
            default=ServerArgs.hicache_mem_layout,
            help="The layout of host memory pool for hierarchical cache.",
        )
        parser.add_argument(
            "--hicache-storage-backend",
            type=str,
            choices=["file", "mooncake", "hf3fs", "nixl"],
            default=ServerArgs.hicache_storage_backend,
            help="The storage backend for hierarchical KV cache.",
        )
        parser.add_argument(
            "--hicache-storage-prefetch-policy",
            type=str,
            choices=["best_effort", "wait_complete", "timeout"],
            default=ServerArgs.hicache_storage_prefetch_policy,
            help="Control when prefetching from the storage backend should stop.",
        )
        parser.add_argument(
            "--hicache-storage-backend-extra-config",
            type=str,
            default=ServerArgs.hicache_storage_backend_extra_config,
            help="A dictionary in JSON string format containing extra configuration for the storage backend.",
        )
        # LMCache
        parser.add_argument(
            "--enable-lmcache",
            action="store_true",
            help="Using LMCache as an alternative hierarchical cache solution",
        )

        # Double Sparsity
        parser.add_argument(
            "--enable-double-sparsity",
            action="store_true",
            help="Enable double sparsity attention",
        )
        parser.add_argument(
            "--ds-channel-config-path",
            type=str,
            default=ServerArgs.ds_channel_config_path,
            help="The path of the double sparsity channel config",
        )
        parser.add_argument(
            "--ds-heavy-channel-num",
            type=int,
            default=ServerArgs.ds_heavy_channel_num,
            help="The number of heavy channels in double sparsity attention",
        )
        parser.add_argument(
            "--ds-heavy-token-num",
            type=int,
            default=ServerArgs.ds_heavy_token_num,
            help="The number of heavy tokens in double sparsity attention",
        )
        parser.add_argument(
            "--ds-heavy-channel-type",
            type=str,
            default=ServerArgs.ds_heavy_channel_type,
            help="The type of heavy channels in double sparsity attention",
        )
        parser.add_argument(
            "--ds-sparse-decode-threshold",
            type=int,
            default=ServerArgs.ds_sparse_decode_threshold,
            help="The type of heavy channels in double sparsity attention",
        )

        # Offloading
        parser.add_argument(
            "--cpu-offload-gb",
            type=int,
            default=ServerArgs.cpu_offload_gb,
            help="How many GBs of RAM to reserve for CPU offloading.",
        )
        parser.add_argument(
            "--offload-group-size",
            type=int,
            default=ServerArgs.offload_group_size,
            help="Number of layers per group in offloading.",
        )
        parser.add_argument(
            "--offload-num-in-group",
            type=int,
            default=ServerArgs.offload_num_in_group,
            help="Number of layers to be offloaded within a group.",
        )
        parser.add_argument(
            "--offload-prefetch-step",
            type=int,
            default=ServerArgs.offload_prefetch_step,
            help="Steps to prefetch in offloading.",
        )
        parser.add_argument(
            "--offload-mode",
            type=str,
            default=ServerArgs.offload_mode,
            help="Mode of offloading.",
        )

        # Optimization/debug options
        parser.add_argument(
            "--disable-radix-cache",
            action="store_true",
            help="Disable RadixAttention for prefix caching.",
        )
        parser.add_argument(
            "--cuda-graph-max-bs",
            type=int,
            default=ServerArgs.cuda_graph_max_bs,
            help="Set the maximum batch size for cuda graph. It will extend the cuda graph capture batch size to this value.",
        )
        parser.add_argument(
            "--cuda-graph-bs",
            type=int,
            nargs="+",
            help="Set the list of batch sizes for cuda graph.",
        )
        parser.add_argument(
            "--disable-cuda-graph",
            action="store_true",
            help="Disable cuda graph.",
        )
        parser.add_argument(
            "--disable-cuda-graph-padding",
            action="store_true",
            help="Disable cuda graph when padding is needed. Still uses cuda graph when padding is not needed.",
        )
        parser.add_argument(
            "--enable-profile-cuda-graph",
            action="store_true",
            help="Enable profiling of cuda graph capture.",
        )
        parser.add_argument(
            "--enable-cudagraph-gc",
            action="store_true",
            help="Enable garbage collection during CUDA graph capture. If disabled (default), GC is frozen during capture to speed up the process.",
        )
        parser.add_argument(
            "--enable-nccl-nvls",
            action="store_true",
            help="Enable NCCL NVLS for prefill heavy requests when available.",
        )
        parser.add_argument(
            "--enable-symm-mem",
            action="store_true",
            help="Enable NCCL symmetric memory for fast collectives.",
        )
        parser.add_argument(
            "--disable-flashinfer-cutlass-moe-fp4-allgather",
            action="store_true",
            help="Disables quantize before all-gather for flashinfer cutlass moe.",
        )
        parser.add_argument(
            "--enable-tokenizer-batch-encode",
            action="store_true",
            help="Enable batch tokenization for improved performance when processing multiple text inputs. Do not use with image inputs, pre-tokenized input_ids, or input_embeds.",
        )
        parser.add_argument(
            "--disable-outlines-disk-cache",
            action="store_true",
            help="Disable disk cache of outlines to avoid possible crashes related to file system or high concurrency.",
        )
        parser.add_argument(
            "--disable-custom-all-reduce",
            action="store_true",
            help="Disable the custom all-reduce kernel and fall back to NCCL.",
        )
        parser.add_argument(
            "--enable-mscclpp",
            action="store_true",
            help="Enable using mscclpp for small messages for all-reduce kernel and fall back to NCCL.",
        )
        parser.add_argument(
            "--disable-overlap-schedule",
            action="store_true",
            help="Disable the overlap scheduler, which overlaps the CPU scheduler with GPU model worker.",
        )
        parser.add_argument(
            "--enable-mixed-chunk",
            action="store_true",
            help="Enabling mixing prefill and decode in a batch when using chunked prefill.",
        )
        parser.add_argument(
            "--enable-dp-attention",
            action="store_true",
            help="Enabling data parallelism for attention and tensor parallelism for FFN. The dp size should be equal to the tp size. Currently DeepSeek-V2 and Qwen 2/3 MoE models are supported.",
        )
        parser.add_argument(
            "--enable-dp-lm-head",
            action="store_true",
            help="Enable vocabulary parallel across the attention TP group to avoid all-gather across DP groups, optimizing performance under DP attention.",
        )
        parser.add_argument(
            "--enable-two-batch-overlap",
            action="store_true",
            help="Enabling two micro batches to overlap.",
        )
        parser.add_argument(
            "--tbo-token-distribution-threshold",
            type=float,
            default=ServerArgs.tbo_token_distribution_threshold,
            help="The threshold of token distribution between two batches in micro-batch-overlap, determines whether to two-batch-overlap or two-chunk-overlap. Set to 0 denote disable two-chunk-overlap.",
        )
        parser.add_argument(
            "--enable-torch-compile",
            action="store_true",
            help="Optimize the model with torch.compile. Experimental feature.",
        )
        parser.add_argument(
            "--torch-compile-max-bs",
            type=int,
            default=ServerArgs.torch_compile_max_bs,
            help="Set the maximum batch size when using torch compile.",
        )
        parser.add_argument(
            "--torchao-config",
            type=str,
            default=ServerArgs.torchao_config,
            help="Optimize the model with torchao. Experimental feature. Current choices are: int8dq, int8wo, int4wo-<group_size>, fp8wo, fp8dq-per_tensor, fp8dq-per_row",
        )
        parser.add_argument(
            "--enable-nan-detection",
            action="store_true",
            help="Enable the NaN detection for debugging purposes.",
        )
        parser.add_argument(
            "--enable-p2p-check",
            action="store_true",
            help="Enable P2P check for GPU access, otherwise the p2p access is allowed by default.",
        )
        parser.add_argument(
            "--triton-attention-reduce-in-fp32",
            action="store_true",
            help="Cast the intermediate attention results to fp32 to avoid possible crashes related to fp16."
            "This only affects Triton attention kernels.",
        )
        parser.add_argument(
            "--triton-attention-num-kv-splits",
            type=int,
            default=ServerArgs.triton_attention_num_kv_splits,
            help="The number of KV splits in flash decoding Triton kernel. Larger value is better in longer context scenarios. The default value is 8.",
        )
        parser.add_argument(
            "--triton-attention-split-tile-size",
            type=int,
            default=ServerArgs.triton_attention_split_tile_size,
            help="The size of split KV tile in flash decoding Triton kernel. Used for deterministic inference.",
        )
        parser.add_argument(
            "--num-continuous-decode-steps",
            type=int,
            default=ServerArgs.num_continuous_decode_steps,
            help="Run multiple continuous decoding steps to reduce scheduling overhead. "
            "This can potentially increase throughput but may also increase time-to-first-token latency. "
            "The default value is 1, meaning only run one decoding step at a time.",
        )
        parser.add_argument(
            "--delete-ckpt-after-loading",
            action="store_true",
            help="Delete the model checkpoint after loading the model.",
        )
        parser.add_argument(
            "--enable-memory-saver",
            action="store_true",
            help="Allow saving memory using release_memory_occupation and resume_memory_occupation",
        )
        parser.add_argument(
            "--allow-auto-truncate",
            action="store_true",
            help="Allow automatically truncating requests that exceed the maximum input length instead of returning an error.",
        )
        parser.add_argument(
            "--enable-custom-logit-processor",
            action="store_true",
            help="Enable users to pass custom logit processors to the server (disabled by default for security)",
        )
        parser.add_argument(
            "--flashinfer-mla-disable-ragged",
            action="store_true",
            help="Not using ragged prefill wrapper when running flashinfer mla",
        )
        parser.add_argument(
            "--disable-shared-experts-fusion",
            action="store_true",
            help="Disable shared experts fusion optimization for deepseek v3/r1.",
        )
        parser.add_argument(
            "--disable-chunked-prefix-cache",
            action="store_true",
            help="Disable chunked prefix cache feature for deepseek, which should save overhead for short sequences.",
        )
        parser.add_argument(
            "--disable-fast-image-processor",
            action="store_true",
            help="Adopt base image processor instead of fast image processor.",
        )
        parser.add_argument(
            "--keep-mm-feature-on-device",
            action="store_true",
            help="Keep multimodal feature tensors on device after processing to save D2H copy.",
        )
        parser.add_argument(
            "--enable-return-hidden-states",
            action="store_true",
            help="Enable returning hidden states with responses.",
        )
        parser.add_argument(
            "--scheduler-recv-interval",
            type=int,
            default=ServerArgs.scheduler_recv_interval,
            help="The interval to poll requests in scheduler. Can be set to >1 to reduce the overhead of this.",
        )
        parser.add_argument(
            "--numa-node",
            type=int,
            nargs="+",
            help="Sets the numa node for the subprocesses. i-th element corresponds to i-th subprocess.",
        )

        # Debug tensor dumps
        parser.add_argument(
            "--debug-tensor-dump-output-folder",
            type=str,
            default=ServerArgs.debug_tensor_dump_output_folder,
            help="The output folder for dumping tensors.",
        )
        parser.add_argument(
            "--debug-tensor-dump-input-file",
            type=str,
            default=ServerArgs.debug_tensor_dump_input_file,
            help="The input filename for dumping tensors",
        )
        parser.add_argument(
            "--debug-tensor-dump-inject",
            type=str,
            default=ServerArgs.debug_tensor_dump_inject,
            help="Inject the outputs from jax as the input of every layer.",
        )
        parser.add_argument(
            "--debug-tensor-dump-prefill-only",
            action="store_true",
            help="Only dump the tensors for prefill requests (i.e. batch size > 1).",
        )
        parser.add_argument(
            "--enable-dynamic-batch-tokenizer",
            action="store_true",
            help="Enable async dynamic batch tokenizer for improved performance when multiple requests arrive concurrently.",
        )
        parser.add_argument(
            "--dynamic-batch-tokenizer-batch-size",
            type=int,
            default=ServerArgs.dynamic_batch_tokenizer_batch_size,
            help="[Only used if --enable-dynamic-batch-tokenizer is set] Maximum batch size for dynamic batch tokenizer.",
        )
        parser.add_argument(
            "--dynamic-batch-tokenizer-batch-timeout",
            type=float,
            default=ServerArgs.dynamic_batch_tokenizer_batch_timeout,
            help="[Only used if --enable-dynamic-batch-tokenizer is set] Timeout in seconds for batching tokenization requests.",
        )

        # PD disaggregation
        parser.add_argument(
            "--disaggregation-mode",
            type=str,
            default=ServerArgs.disaggregation_mode,
            choices=["null", "prefill", "decode"],
            help='Only used for PD disaggregation. "prefill" for prefill-only server, and "decode" for decode-only server. If not specified, it is not PD disaggregated',
        )
        parser.add_argument(
            "--disaggregation-transfer-backend",
            type=str,
            default=ServerArgs.disaggregation_transfer_backend,
            choices=DISAGG_TRANSFER_BACKEND_CHOICES,
            help="The backend for disaggregation transfer. Default is mooncake.",
        )
        parser.add_argument(
            "--disaggregation-bootstrap-port",
            type=int,
            default=ServerArgs.disaggregation_bootstrap_port,
            help="Bootstrap server port on the prefill server. Default is 8998.",
        )
        parser.add_argument(
            "--disaggregation-decode-tp",
            type=int,
            default=ServerArgs.disaggregation_decode_tp,
            help="Decode tp size. If not set, it matches the tp size of the current engine. This is only set on the prefill server.",
        )
        parser.add_argument(
            "--disaggregation-decode-dp",
            type=int,
            default=ServerArgs.disaggregation_decode_dp,
            help="Decode dp size. If not set, it matches the dp size of the current engine. This is only set on the prefill server.",
        )
        parser.add_argument(
            "--disaggregation-prefill-pp",
            type=int,
            default=ServerArgs.disaggregation_prefill_pp,
            help="Prefill pp size. If not set, it is default to 1. This is only set on the decode server.",
        )
        parser.add_argument(
            "--disaggregation-ib-device",
            type=str,
            default=ServerArgs.disaggregation_ib_device,
            help="The InfiniBand devices for disaggregation transfer, accepts single device (e.g., --disaggregation-ib-device mlx5_0) "
            "or multiple comma-separated devices (e.g., --disaggregation-ib-device mlx5_0,mlx5_1). "
            "Default is None, which triggers automatic device detection when mooncake backend is enabled.",
        )
        parser.add_argument(
            "--num-reserved-decode-tokens",
            type=int,
            default=ServerArgs.num_reserved_decode_tokens,
            help="Number of decode tokens that will have memory reserved when adding new request to the running batch.",
        )
        parser.add_argument(
            "--disaggregation-decode-polling-interval",
            type=int,
            default=ServerArgs.disaggregation_decode_polling_interval,
            help="The interval to poll requests in decode server. Can be set to >1 to reduce the overhead of this.",
        )

        # Custom weight loader
        parser.add_argument(
            "--custom-weight-loader",
            type=str,
            nargs="*",
            default=None,
            help="The custom dataloader which used to update the model. Should be set with a valid import path, such as my_package.weight_load_func",
        )
        parser.add_argument(
            "--weight-loader-disable-mmap",
            action="store_true",
            help="Disable mmap while loading weight using safetensors.",
        )

        # For PD-Multiplexing
        parser.add_argument(
            "--enable-pdmux",
            action="store_true",
            help="Enable PD-Multiplexing, PD running on greenctx stream.",
        )

        parser.add_argument(
            "--sm-group-num",
            type=int,
            default=ServerArgs.sm_group_num,
            help="Number of sm partition groups.",
        )

        # For deterministic inference
        parser.add_argument(
            "--enable-deterministic-inference",
            action="store_true",
            help="Enable deterministic inference mode with batch invariant ops.",
        )

        # Deprecated arguments
        parser.add_argument(
            "--enable-ep-moe",
            action="store_true",
            help="(Deprecated) Enabling expert parallelism for moe. The ep size is equal to the tp size.",
        )
        parser.add_argument(
            "--enable-deepep-moe",
            action="store_true",
            help="(Deprecated) Enabling DeepEP MoE implementation for EP MoE.",
        )
        parser.add_argument(
            "--enable-flashinfer-cutlass-moe",
            action="store_true",
            help="(Deprecated) Enable FlashInfer CUTLASS MoE backend for modelopt_fp4 quant on Blackwell. Supports MoE-EP",
        )
        parser.add_argument(
            "--enable-flashinfer-cutedsl-moe",
            action="store_true",
            help="(Deprecated) Enable FlashInfer CuteDSL MoE backend for modelopt_fp4 quant on Blackwell. Supports MoE-EP",
        )
        parser.add_argument(
            "--enable-flashinfer-trtllm-moe",
            action="store_true",
            help="(Deprecated) Enable FlashInfer TRTLLM MoE backend on Blackwell. Supports BlockScale FP8 MoE-EP",
        )
        parser.add_argument(
            "--enable-triton-kernel-moe",
            action="store_true",
            help="(Deprecated) Use triton moe grouped gemm kernel.",
        )
        parser.add_argument(
            "--enable-flashinfer-mxfp4-moe",
            action="store_true",
            help="(Deprecated) Enable FlashInfer MXFP4 MoE backend for modelopt_fp4 quant on Blackwell.",
        )

    @classmethod
    def from_cli_args(cls, args: argparse.Namespace):
        args.tp_size = args.tensor_parallel_size
        args.pp_size = args.pipeline_parallel_size
        args.dp_size = args.data_parallel_size
        args.ep_size = args.expert_parallel_size

        attrs = [attr.name for attr in dataclasses.fields(cls)]
        return cls(**{attr: getattr(args, attr) for attr in attrs})

    def url(self):
        if is_valid_ipv6_address(self.host):
            return f"http://[{self.host}]:{self.port}"
        else:
            return f"http://{self.host}:{self.port}"

    def get_hf_config(self):
        kwargs = {}
        hf_config = get_config(
            self.model_path,
            trust_remote_code=self.trust_remote_code,
            revision=self.revision,
            model_override_args=json.loads(self.json_model_override_args),
            **kwargs,
        )
        return hf_config

    def check_server_args(self):
        # Check parallel size constraints
        assert (
            self.tp_size * self.pp_size
        ) % self.nnodes == 0, "tp_size must be divisible by number of nodes"

        if self.pp_size > 1:
            assert (
                self.disable_overlap_schedule
                and self.speculative_algorithm is None
                and not self.enable_mixed_chunk
            ), "Pipeline parallelism is not compatible with overlap schedule, speculative decoding, mixed chunked prefill."

        assert not (
            self.dp_size > 1 and self.nnodes != 1 and not self.enable_dp_attention
        ), "multi-node data parallel is not supported unless dp attention!"

        assert self.base_gpu_id >= 0, "base_gpu_id must be non-negative"
        assert self.gpu_id_step >= 1, "gpu_id_step must be positive"

        assert self.moe_dense_tp_size in {
            1,
            None,
        }, "moe_dense_tp_size only support 1 and None currently"

        # Check LoRA
        self.check_lora_server_args()

        # Check speculative decoding
        if self.speculative_algorithm is not None:
            assert (
                not self.enable_mixed_chunk
            ), "enable_mixed_chunk is required for speculative decoding"

        # Check chunked prefill
        # Skip validation if chunked prefill is disabled (i.e., size <= 0).
        # Skip validation if disaggregation mode is decode.
        if self.chunked_prefill_size > 0 and self.disaggregation_mode != "decode":
            assert (
                self.chunked_prefill_size % self.page_size == 0
            ), "chunked_prefill_size must be divisible by page_size"

        # Check multi tokenizer
        assert self.tokenizer_worker_num > 0, "Tokenizer worker num must >= 1"
        self.validate_buckets_rule(
            "--prompt-tokens-buckets", self.prompt_tokens_buckets
        )
        self.validate_buckets_rule(
            "--generation-tokens-buckets", self.generation_tokens_buckets
        )

        # Check scheduling policy
        if self.enable_priority_scheduling:
            assert self.schedule_policy in [
                "fcfs",
                "lof",
            ], f"To use priority scheduling, schedule_policy must be 'fcfs' or 'lof'. '{self.schedule_policy}' is not supported."

    def check_lora_server_args(self):
        assert self.max_loras_per_batch > 0, "max_loras_per_batch must be positive"

        # Enable LoRA if any LoRA paths are provided for backward compatibility.
        if self.lora_paths:
            if self.enable_lora is None:
                self.enable_lora = True
                logger.warning(
                    "--enable-lora is set to True because --lora-paths is provided."
                )
            elif self.enable_lora is False:
                logger.warning(
                    "--enable-lora is set to False, any provided lora_paths will be ignored."
                )

        if self.enable_lora:
            if isinstance(self.lora_paths, list):
                lora_paths = self.lora_paths
                self.lora_paths = []
                for lora_path in lora_paths:
                    if isinstance(lora_path, str):
                        if "=" in lora_path:
                            name, path = lora_path.split("=", 1)
                            lora_ref = LoRARef(
                                lora_name=name, lora_path=path, pinned=False
                            )
                        else:
                            lora_ref = LoRARef(
                                lora_name=lora_path, lora_path=lora_path, pinned=False
                            )
                    elif isinstance(lora_path, dict):
                        assert (
                            "lora_name" in lora_path and "lora_path" in lora_path
                        ), f"When providing LoRA paths as a list of dict, each dict should contain 'lora_name' and 'lora_path' keys. Got: {lora_path}"
                        lora_ref = LoRARef(
                            lora_name=lora_path["lora_name"],
                            lora_path=lora_path["lora_path"],
                            pinned=lora_path.get("pinned", False),
                        )
                    else:
                        raise ValueError(
                            f"Invalid type for item in --lora-paths list: {type(lora_path)}. "
                            "Expected a string or a dictionary."
                        )
                    self.lora_paths.append(lora_ref)
            elif isinstance(self.lora_paths, dict):
                self.lora_paths = [
                    LoRARef(lora_name=k, lora_path=v, pinned=False)
                    for k, v in self.lora_paths.items()
                ]
            elif self.lora_paths is None:
                self.lora_paths = []
            else:
                raise ValueError(
                    f"Invalid type for --lora-paths: {type(self.lora_paths)}. "
                    "Expected a list or a dictionary."
                )

            # Expand target modules
            if self.lora_target_modules:
                self.lora_target_modules = set(self.lora_target_modules)
                if "all" in self.lora_target_modules:
                    assert (
                        len(self.lora_target_modules) == 1
                    ), "If 'all' is specified in --lora-target-modules, it should be the only module specified."
                    self.lora_target_modules = set(SUPPORTED_LORA_TARGET_MODULES)

            # Ensure sufficient information is provided for LoRA initialization.
            assert self.lora_paths or (
                self.max_lora_rank and self.lora_target_modules
            ), "When no initial --lora-paths is provided, you need to specify both --max-lora-rank and --lora-target-modules for LoRA initialization."

            # Validate max_loaded_loras
            if self.max_loaded_loras is not None:
                assert self.max_loaded_loras >= self.max_loras_per_batch, (
                    "max_loaded_loras should be greater than or equal to max_loras_per_batch. "
                    f"max_loaded_loras={self.max_loaded_loras}, max_loras_per_batch={self.max_loras_per_batch}"
                )
                assert len(self.lora_paths) <= self.max_loaded_loras, (
                    "The number of LoRA paths should not exceed max_loaded_loras. "
                    f"max_loaded_loras={self.max_loaded_loras}, lora_paths={len(self.lora_paths)}"
                )

            if self.max_lora_chunk_size is not None:
                assert (
                    16 <= self.max_lora_chunk_size <= 128
                    and (self.max_lora_chunk_size & (self.max_lora_chunk_size - 1)) == 0
                ), "--max-lora-chunk-size must be a power of 2 between 16 and 128."

    def validate_disagg_tp_size(self, prefill_tp: int, decode_tp: int):
        larger_tp = max(decode_tp, prefill_tp)
        smaller_tp = min(decode_tp, prefill_tp)
        assert larger_tp % smaller_tp == 0, (
            "Different tp size is supported only when one tp is multiple of the other. "
            f"decode_tp={decode_tp}, prefill_tp={prefill_tp}"
        )

    def validate_buckets_rule(self, arg_name: str, buckets_rule: List[str]):
        if not buckets_rule:
            return

        assert len(buckets_rule) > 0, f"{arg_name} cannot be empty list"
        rule = buckets_rule[0]
        assert rule in [
            "tse",
            "default",
            "customer",
        ], f"Unsupported {arg_name} rule type: '{rule}'. Must be one of: 'tse', 'default', 'customer'"

        if rule == "tse":
            assert (
                len(buckets_rule) == 4
            ), f"{arg_name} TSE rule requires exactly 4 parameters: ['tse', middle, base, count], got {len(buckets_rule)}"
            try:
                middle = float(buckets_rule[1])
                base = float(buckets_rule[2])
                count = int(buckets_rule[3])
            except (ValueError, IndexError):
                assert (
                    False
                ), f"{arg_name} TSE rule parameters must be: ['tse', <float:middle>, <float:base>, <int:count>]"
            assert base > 1, f"{arg_name} TSE base must be larger than 1, got: {base}"
            assert count > 0, f"{arg_name} TSE count must be positive, got: {count}"
            assert middle > 0, f"{arg_name} TSE middle must be positive, got: {middle}"

        elif rule == "default":
            assert (
                len(buckets_rule) == 1
            ), f"{arg_name} default rule should only have one parameter: ['default'], got {len(buckets_rule)}"

        elif rule == "customer":
            assert (
                len(buckets_rule) >= 2
            ), f"{arg_name} customer rule requires at least one bucket value: ['customer', value1, ...]"
            try:
                bucket_values = [float(x) for x in buckets_rule[1:]]
            except ValueError:
                assert False, f"{arg_name} customer rule bucket values must be numeric"
            assert len(set(bucket_values)) == len(
                bucket_values
            ), f"{arg_name} customer rule bucket values should not contain duplicates"
            assert all(
                val >= 0 for val in bucket_values
            ), f"{arg_name} customer rule bucket values should be non-negative"

    def model_specific_adjustments(self):
        hf_config = self.get_hf_config()
        model_arch = hf_config.architectures[0]
        if model_arch in ["GptOssForCausalLM"]:
            if self.attention_backend is None:
                if is_cuda() and is_sm100_supported():
                    self.attention_backend = "trtllm_mha"
                elif is_cuda() and is_sm90_supported():
                    self.attention_backend = "fa3"
                else:
                    self.attention_backend = "triton"
            supported_backends = ["triton", "trtllm_mha", "fa3"]
            logger.info(
                f"Use {self.attention_backend} as attention backend for GptOssForCausalLM"
            )
            assert (
                self.attention_backend in supported_backends
            ), f"GptOssForCausalLM requires one of {supported_backends} attention backend, but got '{self.attention_backend}'"

            if is_sm100_supported():
                if not self.enable_dp_attention:
                    self.enable_flashinfer_allreduce_fusion = True
                    logger.info(
                        "Enable FlashInfer AllReduce Fusion on sm100 for GptOssForCausalLM"
                    )
            quantization_config = getattr(hf_config, "quantization_config", None)
            is_mxfp4_quant_format = (
                quantization_config is not None
                and quantization_config.get("quant_method") == "mxfp4"
            )

            if is_sm100_supported() and is_mxfp4_quant_format:
                self.moe_runner_backend = "flashinfer_mxfp4"
                logger.warning(
                    "Detected SM100 and MXFP4 quantization format for GPT-OSS model, enabling FlashInfer MXFP4 MOE kernel."
                )
            else:
                if self.moe_runner_backend == "triton_kernel":
                    assert (
                        self.ep_size == 1
                    ), "Triton kernel MoE is only supported when ep_size == 1"
                if (
                    self.moe_runner_backend == "auto"
                    and self.ep_size == 1
                    and is_triton_kernels_available()
                ):
                    self.moe_runner_backend = "triton_kernel"
                    logger.warning(
                        "Detected GPT-OSS model, enabling triton_kernels MOE kernel."
                    )
            self.disable_hybrid_swa_memory = True
            if is_mxfp4_quant_format:
                # use bf16 for mxfp4 triton kernels
                self.dtype = "bfloat16"

        elif "Llama4" in model_arch and self.device != "cpu":
            assert self.attention_backend in {
                "fa3",
                "aiter",
                "triton",
            }, "fa3, aiter, or triton is required for Llama4 model"
        elif model_arch in [
            "Gemma2ForCausalLM",
            "Gemma3ForCausalLM",
            "Gemma3ForConditionalGeneration",
            "Gemma3nForCausalLM",
            "Gemma3nForConditionalGeneration",
        ]:
            # FIXME: https://github.com/sgl-project/sglang/pull/7367 is not compatible with gemma2 model.
            # It failed at this test: https://github.com/sgl-project/sglang/actions/runs/16255155597/job/45890331952#step:4:736
            logger.warning(
                f"Disable hybrid SWA memory for {model_arch} as it is not yet supported."
            )
            self.disable_hybrid_swa_memory = True

    def adjust_mem_fraction_for_vlm(self, model_config):
        vision_config = getattr(model_config.hf_config, "vision_config", None)
        if vision_config is None:
            return

        # roughly reduce the mem_fraction_static base on params of Vit
        original_server_arg_mem_fraction = self.mem_fraction_static
        # a base mem_fraction_static factor for regular Vit
        base_mem_fraction_reduction_ratio = 0.95

        vit_num_layers = getattr(vision_config, "num_hidden_layers", 24)
        vit_hidden_size = getattr(vision_config, "hidden_size", 1024)

        # baseline ViT params (ViT-L/14)
        baseline_vit_layers = 24
        baseline_vit_hidden_size = 1024

        # weight params count
        current_complexity_score = vit_num_layers * (vit_hidden_size**2)
        baseline_complexity_score = baseline_vit_layers * (baseline_vit_hidden_size**2)
        complexity_ratio = (
            current_complexity_score / baseline_complexity_score
            if baseline_complexity_score > 0
            else 1.0
        )

        # every time the complexity grows 100%, adjust final factor for 10%
        sensitivity_scale = 0.1
        dynamic_adjustment_factor = 1.0 - sensitivity_scale * (complexity_ratio - 1.0)
        dynamic_adjustment_factor = max(0.8, min(1.05, dynamic_adjustment_factor))

        final_overall_factor = (
            base_mem_fraction_reduction_ratio * dynamic_adjustment_factor
        )
        self.mem_fraction_static = (
            original_server_arg_mem_fraction * final_overall_factor
        )


def prepare_server_args(argv: List[str]) -> ServerArgs:
    """
    Prepare the server arguments from the command line arguments.

    Args:
        args: The command line arguments. Typically, it should be `sys.argv[1:]`
            to ensure compatibility with `parse_args` when no arguments are passed.

    Returns:
        The server arguments.
    """
    parser = argparse.ArgumentParser()
    ServerArgs.add_cli_args(parser)
    raw_args = parser.parse_args(argv)
    server_args = ServerArgs.from_cli_args(raw_args)
    return server_args


ZMQ_TCP_PORT_DELTA = 233


@dataclasses.dataclass
class PortArgs:
    # The ipc filename for tokenizer to receive inputs from detokenizer (zmq)
    tokenizer_ipc_name: str
    # The ipc filename for scheduler (rank 0) to receive inputs from tokenizer (zmq)
    scheduler_input_ipc_name: str
    # The ipc filename for detokenizer to receive inputs from scheduler (zmq)
    detokenizer_ipc_name: str

    # The port for nccl initialization (torch.dist)
    nccl_port: int

    # The ipc filename for rpc call between Engine and Scheduler
    rpc_ipc_name: str

    # The ipc filename for Scheduler to send metrics
    metrics_ipc_name: str

    # The ipc filename for Tokenizer and worker tokenizer
    tokenizer_worker_ipc_name: Optional[str]

    @staticmethod
    def init_new(server_args, dp_rank: Optional[int] = None) -> "PortArgs":
        if server_args.nccl_port is None:
            nccl_port = server_args.port + random.randint(100, 1000)
            while True:
                if is_port_available(nccl_port):
                    break
                if nccl_port < 60000:
                    nccl_port += 42
                else:
                    nccl_port -= 43
        else:
            nccl_port = server_args.nccl_port

        if not server_args.enable_dp_attention:
            # Normal case, use IPC within a single node
            return PortArgs(
                tokenizer_ipc_name=f"ipc://{tempfile.NamedTemporaryFile(delete=False).name}",
                scheduler_input_ipc_name=f"ipc://{tempfile.NamedTemporaryFile(delete=False).name}",
                detokenizer_ipc_name=f"ipc://{tempfile.NamedTemporaryFile(delete=False).name}",
                nccl_port=nccl_port,
                rpc_ipc_name=f"ipc://{tempfile.NamedTemporaryFile(delete=False).name}",
                metrics_ipc_name=f"ipc://{tempfile.NamedTemporaryFile(delete=False).name}",
                tokenizer_worker_ipc_name=None,
            )
        else:
            # DP attention. Use TCP + port to handle both single-node and multi-node.
            if server_args.nnodes == 1 and server_args.dist_init_addr is None:
                dist_init_addr = ("127.0.0.1", server_args.port + ZMQ_TCP_PORT_DELTA)
            elif server_args.dist_init_addr.startswith("["):  # ipv6 address
                port_num, host = configure_ipv6(server_args.dist_init_addr)
                dist_init_addr = (host, str(port_num))
            else:
                dist_init_addr = server_args.dist_init_addr.split(":")

            assert (
                len(dist_init_addr) == 2
            ), "please provide --dist-init-addr as host:port of head node"

            dist_init_host, dist_init_port = dist_init_addr
            port_base = int(dist_init_port) + 1
            detokenizer_port = port_base + 1
            rpc_port = port_base + 2
            metrics_ipc_name = port_base + 3
            if dp_rank is None:
                # TokenizerManager to DataParallelController
                scheduler_input_port = port_base + 4
            else:
                scheduler_input_port = port_base + 4 + 1 + dp_rank

            return PortArgs(
                tokenizer_ipc_name=f"tcp://{dist_init_host}:{port_base}",
                scheduler_input_ipc_name=f"tcp://{dist_init_host}:{scheduler_input_port}",
                detokenizer_ipc_name=f"tcp://{dist_init_host}:{detokenizer_port}",
                nccl_port=nccl_port,
                rpc_ipc_name=f"tcp://{dist_init_host}:{rpc_port}",
                metrics_ipc_name=f"tcp://{dist_init_host}:{metrics_ipc_name}",
                tokenizer_worker_ipc_name=None,
            )


class LoRAPathAction(argparse.Action):
    def __call__(self, parser, namespace, values, option_string=None):
        lora_paths = []
        if values:
            assert isinstance(values, list), "Expected a list of LoRA paths."
            for lora_path in values:
                lora_path = lora_path.strip()
                if lora_path.startswith("{") and lora_path.endswith("}"):
                    obj = json.loads(lora_path)
                    assert "lora_path" in obj and "lora_name" in obj, (
                        f"{repr(lora_path)} looks like a JSON str, "
                        "but it does not contain 'lora_name' and 'lora_path' keys."
                    )
                    lora_paths.append(obj)
                else:
                    lora_paths.append(lora_path)

        setattr(namespace, self.dest, lora_paths)


class DeprecatedAction(argparse.Action):
    def __init__(self, option_strings, dest, nargs=0, **kwargs):
        super(DeprecatedAction, self).__init__(
            option_strings, dest, nargs=nargs, **kwargs
        )

    def __call__(self, parser, namespace, values, option_string=None):
        raise ValueError(self.help)


def print_deprecated_warning(message: str):
    logger.warning(f"\033[33m{message}\033[0m")


def auto_choose_speculative_params(self: ServerArgs):
    """
    Automatically choose the parameters for speculative decoding.

    You can tune them on your own models and prompts with scripts/playground/bench_speculative.py
    """
    hf_config = self.get_hf_config()
    arch = hf_config.architectures[0]
    if self.speculative_algorithm == "STANDALONE":
        # The default value for standalone speculative decoding
        return (3, 1, 4)
    if arch in ["LlamaForCausalLM"]:
        # The default value for llama
        return (5, 4, 8)
    elif arch in [
        "DeepseekV3ForCausalLM",
        "DeepseekV2ForCausalLM",
        "GptOssForCausalLM",
        "BailingMoeForCausalLM",
        "BailingMoeV2ForCausalLM",
    ]:
        # The default value for deepseek and gpt-oss
        return (3, 1, 4)
    elif arch in ["Grok1ForCausalLM", "Grok1VForCausalLM"]:
        return (5, 4, 8)
    else:
        # The default value for all other models
        return (5, 4, 8)<|MERGE_RESOLUTION|>--- conflicted
+++ resolved
@@ -706,7 +706,6 @@
             self.enable_dp_attention = False
             self.enable_dp_lm_head = False
 
-<<<<<<< HEAD
         from sglang.srt.layers.cpuinfer import override_config
         override_config(
             self.num_gpu_experts,
@@ -722,8 +721,6 @@
         )
 
         # Data parallelism attention
-=======
->>>>>>> 635ccda6
         if self.enable_dp_attention:
             self.schedule_conservativeness = self.schedule_conservativeness * 0.3
             assert self.tp_size % self.dp_size == 0
