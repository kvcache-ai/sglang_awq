--- conflicted
+++ resolved
@@ -206,7 +206,6 @@
             gemm1_clamp_limit=gemm1_clamp_limit,
         )
 
-<<<<<<< HEAD
         if quant_config is None:
             self.quant_method: FusedMoEMethodBase = UnquantizedFusedMoEMethod(
                 self.use_triton_kernels,
@@ -221,13 +220,6 @@
         if not hasattr(model_config, 'first_k_dense_replace'):
             model_config.first_k_dense_replace = 0
         self.defer_layers = list(range(model_config.first_k_dense_replace, model_config.num_hidden_layers-1))
-=======
-        self.quant_method: Optional[FusedMoEMethodBase] = None
-        if quant_config is not None:
-            self.quant_method = quant_config.get_quant_method(self, prefix)
-        if self.quant_method is None:
-            self.quant_method = UnquantizedFusedMoEMethod(self.use_triton_kernels)
->>>>>>> 17a57fd8
 
         self.quant_method.create_weights(
             layer=self,
@@ -557,19 +549,8 @@
             if expert_id == -1:
                 return
 
-<<<<<<< HEAD
 
         if hasattr(self.quant_method, "num_gpu_experts"):
-=======
-        if isinstance(
-            self.quant_method,
-            (
-                CompressedTensorsWNA16MoEMethod,
-                CompressedTensorsWNA16AMXMoEMethod,
-                CompressedTensorsWNA16AMXEPMoEMethod,
-            ),
-        ):
->>>>>>> 17a57fd8
             if self.quant_method.num_gpu_experts != -1:
                 if expert_id >= self.quant_method.num_gpu_experts:
                     return
@@ -855,14 +836,11 @@
     def forward(self, hidden_states: torch.Tensor, topk_output: TopKOutput, **kwargs):
         origin_hidden_states_dim = hidden_states.shape[-1]
         assert self.quant_method is not None
-        res_hidden = None
-        final_hidden_states = None
 
         dispatch_output = self.dispatcher.dispatch(
             hidden_states=hidden_states, topk_output=topk_output
         )
 
-<<<<<<< HEAD
         if hasattr(self.quant_method, "enable_defer") and self.quant_method.enable_defer and self.layer_id-1 in self.defer_layers and self.moe_tp_rank == 0:
             res_hidden = FusedMoE.last_amx.sync(hidden_states)
 
@@ -874,9 +852,9 @@
             )
         else:
             # TODO: consider using symmetric memory
-            combine_input = self.quant_method.apply(
-                layer=self,
+            combine_input = self.run_moe_core(
                 dispatch_output=dispatch_output,
+                **kwargs,
             )
 
         final_hidden_states = self.dispatcher.combine(combine_input)
@@ -890,15 +868,6 @@
         if final_hidden_states is None:
             final_hidden_states = torch.zeros_like(hidden_states)
 
-=======
-        combine_input = self.run_moe_core(
-            dispatch_output=dispatch_output,
-            **kwargs,
-        )
-        final_hidden_states = self.dispatcher.combine(combine_input=combine_input)
-
-        # TODO: should we add some conditions here?
->>>>>>> 17a57fd8
         final_hidden_states = final_hidden_states[
             ..., :origin_hidden_states_dim
         ].contiguous()
