# Adapted from https://github.com/vllm-project/vllm/blob/a6221a144af772fd1a68fe7e627935dc53e81738/vllm/model_executor/layers/fused_moe/layer.py

import logging
from enum import Enum
from typing import List, Optional, Tuple
import re

import torch

from sglang.srt.distributed import (
    get_moe_expert_parallel_rank,
    get_moe_expert_parallel_world_size,
    get_moe_tensor_parallel_rank,
    get_moe_tensor_parallel_world_size,
    get_tp_group,
    tensor_model_parallel_all_reduce,
)
from sglang.srt.distributed.device_communicators.pynccl_allocator import (
    use_symmetric_memory,
)
from sglang.srt.eplb.expert_location import get_global_expert_location_metadata
from sglang.srt.layers.dp_attention import is_allocation_symmetric
from sglang.srt.layers.moe import (
    MoeRunnerConfig,
    get_deepep_mode,
    get_moe_a2a_backend,
    get_moe_runner_backend,
)
from sglang.srt.layers.moe.kt_ep_wrapper import (
    KTEPWrapperMethod,
    create_kt_config_from_server_args,
)
from sglang.srt.layers.moe.token_dispatcher import CombineInput, DispatchOutput
from sglang.srt.layers.moe.token_dispatcher.base import BaseDispatcher
from sglang.srt.layers.moe.token_dispatcher.standard import (
    StandardDispatcher,
    StandardDispatchOutput,
)
from sglang.srt.layers.moe.topk import TopKOutput, TopKOutputChecker
from sglang.srt.layers.quantization.base_config import (
    FusedMoEMethodBase,
    QuantizationConfig,
)
from sglang.srt.layers.quantization.fp8 import Fp8MoEMethod
from sglang.srt.layers.quantization.modelopt_quant import ModelOptNvFp4FusedMoEMethod
from sglang.srt.layers.quantization.unquant import UnquantizedFusedMoEMethod
from sglang.srt.model_loader.weight_utils import narrow_padded_param_and_loaded_weight
from sglang.srt.server_args import get_global_server_args
from sglang.srt.two_batch_overlap import MaybeTboDeepEPDispatcher
from sglang.srt.utils import (
    cpu_has_amx_support,
    get_bool_env_var,
    is_cpu,
    is_flashinfer_available,
    is_hip,
    round_up,
)

if is_flashinfer_available():
    from flashinfer import RoutingMethodType, fp4_quantize

# Try to import FP4 TRTLLM function if flashinfer is available
trtllm_fp4_block_scale_moe = None
if get_moe_runner_backend().is_flashinfer_trtllm():
    try:
        from flashinfer.fused_moe import trtllm_fp4_block_scale_moe
    except ImportError:
        trtllm_fp4_block_scale_moe = None

_is_hip = is_hip()
_is_cpu_amx_available = cpu_has_amx_support()
_is_cpu = is_cpu()

logger = logging.getLogger(__name__)


def create_moe_dispatcher(moe_runner_config: MoeRunnerConfig) -> BaseDispatcher:
    a2a_backend = get_moe_a2a_backend()
    if a2a_backend.is_none():
        return StandardDispatcher(moe_runner_config)
    elif a2a_backend.is_deepep() or a2a_backend.is_mooncake():
        return MaybeTboDeepEPDispatcher(
            group=get_tp_group().device_group,
            router_topk=moe_runner_config.top_k,
            permute_fusion=True,
            num_experts=moe_runner_config.num_experts,
            num_local_experts=moe_runner_config.num_local_experts,
            hidden_size=moe_runner_config.hidden_size,
            params_dtype=moe_runner_config.params_dtype,
            deepep_mode=get_deepep_mode(),
            async_finish=True,
            return_recv_hook=True,
        )
    else:
        raise NotImplementedError(f"Unsupported a2a backend: {a2a_backend}")


class FusedMoeWeightScaleSupported(Enum):
    TENSOR = "tensor"
    CHANNEL = "channel"
    GROUP = "group"
    BLOCK = "block"


class FusedMoE(torch.nn.Module):
    """FusedMoE layer for MoE models.

    This layer contains both MergedColumnParallel weights (gate_up_proj /
    w13) and RowParallelLinear weights (down_proj/ w2).

    Note: Mixtral uses w1, w2, and w3 for gate, up, and down_proj. We
    copy that naming convention here and handle any remapping in the
    load_weights function in each model implementation.

    Args:
        num_experts: Number of experts in the model
        top_k: Number of experts selected for each token
        hidden_size: Input hidden state size of the transformer
        intermediate_size: Intermediate size of the experts
        params_dtype: Data type for the parameters.
        reduce_results: Whether to apply all_reduce on the output of the layer
        quant_config: Quantization configuration.
        inplace: suggestion to compute inplace (modify input activation).
    """
    last_amx = None

    def __init__(
        self,
        model_config,
        num_experts: int,
        hidden_size: int,
        intermediate_size: int,
        layer_id: int,
        top_k: Optional[int] = None,
        num_fused_shared_experts: int = 0,
        params_dtype: Optional[torch.dtype] = None,
        reduce_results: bool = False,
        quant_config: Optional[QuantizationConfig] = None,
        prefix: str = "",
        activation: str = "silu",
        apply_router_weight_on_input: bool = False,
        use_presharded_weights: bool = False,
        inplace: bool = True,
        no_combine: bool = False,
        routed_scaling_factor: Optional[float] = None,
        gemm1_alpha: Optional[float] = None,
        gemm1_clamp_limit: Optional[float] = None,
        use_weight_loader_fused: bool = False,
        with_bias=False,
    ):
        super().__init__()
        if params_dtype is None:
            params_dtype = torch.get_default_dtype()

        self.layer_id = layer_id
        self.top_k = top_k
        self.hidden_size = hidden_size
        self.num_experts = num_experts
        self.num_fused_shared_experts = num_fused_shared_experts

        enable_flashinfer_cutlass_moe = get_moe_runner_backend().is_flashinfer_cutlass()

        if enable_flashinfer_cutlass_moe and quant_config is None:
            logger.warning("Disable flashinfer MoE when quantization config is None.")
            enable_flashinfer_cutlass_moe = False

        self.enable_flashinfer_cutlass_moe = enable_flashinfer_cutlass_moe
        self.moe_ep_size = get_moe_expert_parallel_world_size()
        self.moe_ep_rank = get_moe_expert_parallel_rank()
        self.moe_tp_size = get_moe_tensor_parallel_world_size()
        self.moe_tp_rank = get_moe_tensor_parallel_rank()
        assert num_experts % self.moe_ep_size == 0
        self.num_local_experts = num_experts // self.moe_ep_size

        assert intermediate_size % self.moe_tp_size == 0
        self.intermediate_size_per_partition = intermediate_size // self.moe_tp_size
        self.reduce_results = reduce_results
        self.use_presharded_weights = use_presharded_weights

        self.use_triton_kernels = get_moe_runner_backend().is_triton_kernels()

        self.quant_config = quant_config
        self.use_flashinfer_mxfp4_moe = get_moe_runner_backend().is_flashinfer_mxfp4()
        # TODO maybe we should remove this `if`, since `Mxfp4MoEMethod` does another round-up logic
        if (
            self.quant_config is not None
            and self.quant_config.get_name() == "mxfp4"
            and self.use_flashinfer_mxfp4_moe
        ):
            hidden_size = round_up(hidden_size, 256)
        self.hidden_size = hidden_size

        self.moe_runner_config = MoeRunnerConfig(
            num_experts=num_experts,
            num_local_experts=self.num_local_experts,
            hidden_size=hidden_size,
            intermediate_size_per_partition=self.intermediate_size_per_partition,
            layer_id=layer_id,
            top_k=top_k,
            num_fused_shared_experts=num_fused_shared_experts,
            params_dtype=params_dtype,
            activation=activation,
            apply_router_weight_on_input=apply_router_weight_on_input,
            inplace=inplace,
            no_combine=no_combine,
            routed_scaling_factor=routed_scaling_factor,
            gemm1_alpha=gemm1_alpha,
            gemm1_clamp_limit=gemm1_clamp_limit,
        )

<<<<<<< HEAD
        if quant_config is None:
            self.quant_method: FusedMoEMethodBase = UnquantizedFusedMoEMethod(
                self.use_triton_kernels,
                self.layer_id
            )
        else:
            self.quant_method: FusedMoEMethodBase = quant_config.get_quant_method(
                self, prefix
            )
        assert self.quant_method is not None
    
        if not hasattr(model_config, 'first_k_dense_replace'):
            model_config.first_k_dense_replace = 0
        self.defer_layers = list(range(model_config.first_k_dense_replace, model_config.num_hidden_layers-1))
=======
        self.quant_method: Optional[FusedMoEMethodBase] = None
        server_args = get_global_server_args()
        kt_config = create_kt_config_from_server_args(server_args, layer_id)
        if kt_config is not None:
            if quant_config is not None:
                gpu_method = quant_config.get_quant_method(self, prefix)
            else:
                gpu_method = UnquantizedFusedMoEMethod(self.use_triton_kernels)
            self.quant_method = KTEPWrapperMethod(gpu_method, kt_config)
        else:
            if quant_config is not None:
                self.quant_method = quant_config.get_quant_method(self, prefix)
            if self.quant_method is None:
                self.quant_method = UnquantizedFusedMoEMethod(self.use_triton_kernels)
>>>>>>> 86255f27

        self.quant_method.create_weights(
            layer=self,
            num_experts=self.num_local_experts,
            hidden_size=hidden_size,
            intermediate_size_per_partition=self.intermediate_size_per_partition,
            params_dtype=params_dtype,
            weight_loader=(
                self.weight_loader
                if not use_weight_loader_fused
                else self.weight_loader_fused
            ),
            with_bias=with_bias,
        )

        self.quant_method.create_moe_runner(self, self.moe_runner_config)
        self.dispatcher = create_moe_dispatcher(self.moe_runner_config)

        self.should_fuse_routed_scaling_factor_in_topk = isinstance(
            self.quant_method, ModelOptNvFp4FusedMoEMethod
        ) or (
            isinstance(self.quant_method, Fp8MoEMethod)
            and get_moe_runner_backend().is_cutlass()
        )

    def _load_per_tensor_weight_scale(
        self,
        shard_id: str,
        param: torch.nn.Parameter,
        loaded_weight: torch.Tensor,
        expert_id: int,
    ):
        param_data = param.data
        # for per tensor weight quantization
        if shard_id in ("w1", "w3"):
            # We have to keep the weight scales of w1 and w3 because
            # we need to re-quantize w1/w3 weights after weight loading.
            idx = 0 if shard_id == "w1" else 1
            param_data[expert_id][idx] = loaded_weight
        # If we are in the row parallel case (down_proj)
        elif shard_id == "w2":
            param_data[expert_id] = loaded_weight

    def _load_model_weight_or_group_weight_scale(
        self,
        shard_dim: int,
        expert_data: torch.Tensor,
        shard_id: str,
        loaded_weight: torch.Tensor,
        tp_rank: int,
        is_bias: bool = False,
    ):
        # Load grouped weight scales for group quantization
        # or model weights
        if shard_id == "w2":
            self._load_w2(
                shard_id=shard_id,
                shard_dim=shard_dim,
                loaded_weight=loaded_weight,
                expert_data=expert_data,
                tp_rank=tp_rank,
                is_bias=is_bias,
            )
        elif shard_id in ("w1", "w3", "w13"):
            self._load_w13(
                shard_id=shard_id,
                shard_dim=shard_dim,
                loaded_weight=loaded_weight,
                expert_data=expert_data,
                tp_rank=tp_rank,
                is_bias=is_bias,
            )

    def _load_per_channel_weight_scale(
        self,
        expert_data: torch.Tensor,
        shard_dim: int,
        shard_id: str,
        loaded_weight: torch.Tensor,
        tp_rank: int,
    ):
        # for per channel weight quantization
        if shard_id == "w2":
            expert_data.copy_(loaded_weight)
        elif shard_id in ("w1", "w3"):
            self._load_w13(
                shard_id=shard_id,
                shard_dim=shard_dim,
                loaded_weight=loaded_weight,
                expert_data=expert_data,
                tp_rank=tp_rank,
            )

    def _load_w13(
        self,
        expert_data: torch.Tensor,
        shard_dim: int,
        shard_id: str,
        loaded_weight: torch.Tensor,
        tp_rank: int,
        is_bias: bool = False,
    ):

        # Index the loaded weight for tp sharding.
        # gate_up_proj: "MergedColumnParallel", so tp sharding on output_dim
        assert shard_id in {"w1", "w3", "w13"}

        if is_bias:
            # if this weight is a bias, the last dimension must be the sharded dimension
            shard_dim = -1

        if shard_id in {"w1", "w3"}:
            # non-fused version
            shard_size = expert_data.shape[shard_dim] // 2
        elif shard_id in {"w13"}:
            # fused version
            shard_size = expert_data.shape[shard_dim]
        else:
            raise NotImplementedError

        # Narrow parameter and load.
        # w1, gate_proj: Load into first logical weight of w13.
        # w3, up_proj: Load into second logical weight of w13.
        # trtllm cutlass kernel assumes differently
        switch_w13 = getattr(self.quant_method, "load_up_proj_weight_first", False)
        if (switch_w13 and shard_id == "w1") or (not switch_w13 and shard_id == "w3"):
            start = shard_size
        else:
            start = 0

        if _is_cpu:
            expert_data, loaded_weight = narrow_padded_param_and_loaded_weight(
                expert_data,
                loaded_weight,
                start,
                shard_size * tp_rank,
                shard_dim,
                shard_size,
                not self.use_presharded_weights,
            )
        else:
            if not self.use_presharded_weights:
                if not is_bias and self.use_triton_kernels:
                    # do not transpose for bias
                    loaded_weight = loaded_weight.transpose(-2, -1)
                loaded_weight = loaded_weight.narrow(
                    shard_dim, shard_size * tp_rank, shard_size
                )

            expert_data = expert_data.narrow(shard_dim, start, shard_size)
        expert_data.copy_(loaded_weight)

    def _load_w2(
        self,
        expert_data: torch.Tensor,
        shard_dim: int,
        shard_id: str,
        loaded_weight: torch.Tensor,
        tp_rank: int,
        is_bias: bool = False,
    ):
        """Load w2 weights for down projection.

        Args:
            expert_data: The expert data tensor to load into
            shard_dim: The dimension to shard along
            shard_id: The shard ID (must be "w2")
            loaded_weight: The weight tensor to load from
            tp_rank: The tensor parallel rank
        """
        if not isinstance(expert_data, torch.Tensor) or not isinstance(
            loaded_weight, torch.Tensor
        ):
            raise ValueError("expert_data and loaded_weight must be torch.Tensor")

        if (
            self.quant_config is not None
            and "modelopt" in self.quant_config.get_name()
            and (expert_data.dim() != 2 or loaded_weight.dim() != 2)
        ):
            raise ValueError(
                f"Expected 2D tensors, got expert_data shape {expert_data.shape} and loaded_weight shape {loaded_weight.shape}"
            )

        if shard_id != "w2":
            raise ValueError(f"shard_id must be 'w2', got {shard_id}")

        # Index the loaded weight for tp sharding.
        # down_proj: "RowParallel" so tp sharding on input_dim
        # Narrow parameter and load.
        if is_bias:
            # this expert_data is a bias, not weight,
            # for w2_weight_bias in TP, it does not need to be sharded
            shard_size = expert_data.shape[-1]
        else:
            # this parameter is a weight matrix
            # for w2 in TP, it shards the input_features, i.e., shard_dim=2
            shard_size = expert_data.shape[shard_dim]

        if _is_cpu:
            expert_data, loaded_weight = narrow_padded_param_and_loaded_weight(
                expert_data,
                loaded_weight,
                0,  # param_data_start
                shard_size * tp_rank,
                shard_dim,
                shard_size,
                not self.use_presharded_weights,
            )
        else:
            if not is_bias and not self.use_presharded_weights:
                if self.use_triton_kernels:
                    loaded_weight = loaded_weight.transpose(-2, -1)
                loaded_weight = loaded_weight.narrow(
                    shard_dim, shard_size * tp_rank, shard_size
                )

        # w2, down_proj: Load into only logical weight of w2.
        expert_data.copy_(loaded_weight)

    def _load_single_value(
        self, param: torch.nn.Parameter, loaded_weight: torch.Tensor, expert_id: int
    ):
        param_data = param.data

        # Input scales can be loaded directly and should be equal.
        param_data[expert_id] = loaded_weight

    def _load_g_idx(
        self,
        shard_id: str,
        expert_data: torch.Tensor,
        shard_dim: int,
        loaded_weight: torch.Tensor,
        tp_rank: int,
    ):

        if shard_id == "w2":
            self._load_w2(
                shard_id=shard_id,
                shard_dim=shard_dim,
                loaded_weight=loaded_weight,
                expert_data=expert_data,
                tp_rank=tp_rank,
            )
        else:
            assert shard_id in ("w1", "w3")
            expert_data.copy_(loaded_weight)

    def _map_global_expert_id_to_local_expert_id(self, expert_id: int) -> int:
        start_idx = self.moe_ep_rank * self.num_local_experts
        end_idx = (self.moe_ep_rank + 1) * self.num_local_experts
        if start_idx <= expert_id < end_idx:
            return expert_id - start_idx
        else:
            return -1

    def weight_loader(
        self,
        param: torch.nn.Parameter,
        loaded_weight: torch.Tensor,
        weight_name: str,
        shard_id: str,
        expert_id: Optional[int],
    ) -> None:

        # if expert_id is None, then
        # all the experts are loaded at the same time
        if (
            not expert_id
            and self.quant_config is not None
            and self.quant_config.get_name() == "mxfp4"
            and self.quant_config.is_static_cfg()
        ):
            if "bias" in weight_name:
                dim1 = loaded_weight.shape[1]
                param.data[:, :dim1].copy_(loaded_weight)
            else:
                dim1 = loaded_weight.shape[1]
                dim2 = loaded_weight.shape[2]
                param.data[:, :dim1, :dim2].copy_(loaded_weight)
            return

        global_expert_location_metadata = get_global_expert_location_metadata()
        if global_expert_location_metadata is None:
            self._weight_loader_impl(
                param=param,
                loaded_weight=loaded_weight,
                weight_name=weight_name,
                shard_id=shard_id,
                expert_id=expert_id,
            )
            return

        if expert_id >= self.num_experts - self.num_fused_shared_experts:
            # This is a shared expert.
            physical_expert_ids = [expert_id]
        else:
            require_global_experts = getattr(
                param, "_sglang_require_global_experts", False
            )
            physical_expert_ids = (
                global_expert_location_metadata.logical_to_all_physical(
                    self.layer_id, expert_id, require_global_experts
                )
            )

        for physical_expert_id in physical_expert_ids:
            self._weight_loader_physical(
                param=param,
                loaded_weight=loaded_weight,
                weight_name=weight_name,
                shard_id=shard_id,
                expert_id=physical_expert_id,
            )

    def _weight_loader_physical(
        self,
        param: torch.nn.Parameter,
        loaded_weight: torch.Tensor,
        weight_name: str,
        shard_id: str,
        expert_id: int,
    ) -> None:
        # WARN: This makes the `expert_id` mean "local" and "global" in different cases
        if not getattr(param, "_sglang_require_global_experts", False):
            expert_id = self._map_global_expert_id_to_local_expert_id(expert_id)
            if expert_id == -1:
                return

<<<<<<< HEAD

        if hasattr(self.quant_method, "num_gpu_experts"):
=======
        if isinstance(
            self.quant_method,
            KTEPWrapperMethod,
        ):
>>>>>>> 86255f27
            if self.quant_method.num_gpu_experts != -1:
                if expert_id >= self.quant_method.num_gpu_experts:
                    return

        self._weight_loader_impl(
            param=param,
            loaded_weight=loaded_weight,
            weight_name=weight_name,
            shard_id=shard_id,
            expert_id=expert_id,
        )

    def _weight_loader_impl(
        self,
        param: torch.nn.Parameter,
        loaded_weight: torch.Tensor,
        weight_name: str,
        shard_id: str,
        expert_id: int,
    ) -> None:

        tp_rank = self.moe_tp_rank

        # compressed-tensors checkpoints with packed weights are stored flipped
        # TODO (mgoin): check self.quant_method.quant_config.quant_format
        # against known CompressionFormat enum values that have this quality
        method = self.quant_method
        if method.__class__.__name__ == "KTEPWrapperMethod":
            method = method.gpu_method

        loaded_weight = (
            loaded_weight.t().contiguous()
            if (
                method.__class__.__name__
                in [
                    "CompressedTensorsWNA16MarlinMoEMethod",
                    "CompressedTensorsWNA16MoEMethod",
                ]
            )
            else loaded_weight
        )

        if shard_id not in ("w1", "w2", "w3"):
            raise ValueError(
                f"shard_id must be ['w1','w2','w3'] but " f"got {shard_id}."
            )

        # Flashinfer assumes w31 format for w13_weight. Same for the scales.
        if get_moe_runner_backend().is_flashinfer_trtllm() and (
            isinstance(self.quant_method, ModelOptNvFp4FusedMoEMethod)
            or isinstance(self.quant_method, Fp8MoEMethod)
        ):
            shard_id = {"w1": "w3", "w3": "w1", "w2": "w2"}[shard_id]

        WEIGHT_SCALE_SUPPORTED = [e.value for e in FusedMoeWeightScaleSupported]
        # Fetch the dim to shard the parameter/loaded weight
        # based on the shard id. This will be whatever
        # dimension intermediate_size is used.
        SHARD_ID_TO_SHARDED_DIM = {"w1": 0, "w2": 1, "w3": 0}

        expert_data = param.data[expert_id]

        # is_transposed: if the dim to shard the weight
        # should be flipped. Required by GPTQ, compressed-tensors
        # should be whatever dimension intermediate_size is
        is_transposed = getattr(param, "is_transposed", False)
        shard_dim = SHARD_ID_TO_SHARDED_DIM[shard_id]
        if self.use_triton_kernels:
            is_transposed = True
        if is_transposed:
            shard_dim = int(not shard_dim)

        # Case input scale: input_scale loading is only supported for fp8
        if "input_scale" in weight_name:
            # INT4-FP8 (INT4 MoE Weight, FP8 Compute): Adjust input_scale for e4m3fnuz (AMD)
            if _is_hip and get_bool_env_var("SGLANG_INT4_WEIGHT"):
                loaded_weight = loaded_weight * 2.0

            # this is needed for compressed-tensors only
            loaded_weight = loaded_weight.to(param.data.device)

            if (
                (
                    "compressed" in self.quant_method.__class__.__name__.lower()
                    or "w4afp8" in self.quant_config.get_name()
                )
                and (param.data[expert_id] != 1).any()
                and ((param.data[expert_id] - loaded_weight).abs() > 1e-5).any()
            ):
                raise ValueError(
                    "input_scales of w1 and w3 of a layer "
                    f"must be equal. But got {param.data[expert_id]} "
                    f"vs. {loaded_weight}"
                )

            self._load_single_value(
                param=param, loaded_weight=loaded_weight, expert_id=expert_id
            )
            return

        # Case g_idx
        if "g_idx" in weight_name:
            self._load_g_idx(
                shard_dim=0,
                shard_id=shard_id,
                loaded_weight=loaded_weight,
                expert_data=expert_data,
                tp_rank=tp_rank,
            )
            return

        if "ModelOpt" in self.quant_method.__class__.__name__:
            # Determine per-tensor weight scale patterns based on variant
            is_fp4_variant = isinstance(self.quant_method, ModelOptNvFp4FusedMoEMethod)

            # FP4 uses "weight_scale_2" for per-tensor, FP8 uses "weight_scale" for per-tensor
            per_tensor_conditions = (
                "weight_scale_2" in weight_name
                if is_fp4_variant
                else "weight_scale" in weight_name
            ) or "input_scale" in weight_name

            if per_tensor_conditions:
                self._load_per_tensor_weight_scale(
                    shard_id=shard_id,
                    param=param,
                    loaded_weight=loaded_weight,
                    expert_id=expert_id,
                )
            elif "weight" in weight_name:
                self._load_model_weight_or_group_weight_scale(
                    shard_id=shard_id,
                    shard_dim=shard_dim,
                    loaded_weight=loaded_weight,
                    expert_data=expert_data,
                    tp_rank=tp_rank,
                )
            return

        # Case weight scales and zero_points
        if "scale" in weight_name or "zero" in weight_name or "offset" in weight_name:
            # load the weight scales and zp based on the quantization scheme
            # supported weight scales/zp can be found in
            # FusedMoeWeightScaleSupported
            # TODO @dsikka: once hardened, refactor to use vLLM Parameters
            # specific to each case
            quant_method = getattr(param, "quant_method", None)
            if quant_method == FusedMoeWeightScaleSupported.CHANNEL.value:
                # INT4-FP8 (INT4 MoE Weight, FP8 Compute): Adjust INT4 column-wise scaling number to e4m3fnuz (AMD)
                if _is_hip and get_bool_env_var("SGLANG_INT4_WEIGHT"):
                    loaded_weight = loaded_weight * 0.5

                self._load_per_channel_weight_scale(
                    shard_id=shard_id,
                    shard_dim=shard_dim,
                    loaded_weight=loaded_weight,
                    expert_data=expert_data,
                    tp_rank=tp_rank,
                )
            elif quant_method in [
                FusedMoeWeightScaleSupported.GROUP.value,
                FusedMoeWeightScaleSupported.BLOCK.value,
            ]:
                self._load_model_weight_or_group_weight_scale(
                    shard_id=shard_id,
                    shard_dim=shard_dim,
                    loaded_weight=loaded_weight,
                    expert_data=expert_data,
                    tp_rank=tp_rank,
                )
            elif quant_method == FusedMoeWeightScaleSupported.TENSOR.value:
                # INT4-FP8 (INT4 MoE Weight, FP8 Compute): Adjust FP8 per-tensor scaling number for e4m3fnuz (AMD)
                if _is_hip and get_bool_env_var("SGLANG_INT4_WEIGHT"):
                    loaded_weight = loaded_weight * 2.0

                self._load_per_tensor_weight_scale(
                    shard_id=shard_id,
                    param=param,
                    loaded_weight=loaded_weight,
                    expert_id=expert_id,
                )
            else:
                raise ValueError(
                    f"quant method must be one of {WEIGHT_SCALE_SUPPORTED}"
                )
            return

        # Case weight_shape
        if "weight_shape" in weight_name:
            # only required by compressed-tensors
            self._load_single_value(
                param=param, loaded_weight=loaded_weight, expert_id=expert_id
            )
            return

        # Case model weights
        if "weight" in weight_name:
            self._load_model_weight_or_group_weight_scale(
                shard_id=shard_id,
                shard_dim=shard_dim,
                loaded_weight=loaded_weight,
                expert_data=expert_data,
                tp_rank=tp_rank,
            )
            return

    def weight_loader_fused(
        self,
        param: torch.nn.Parameter,
        loaded_weight: torch.Tensor,
        weight_name: str,
        shard_id: str,
    ) -> None:
        tp_rank = self.moe_tp_rank

        if (
            self.quant_config is not None
            and self.quant_config.get_name() == "mxfp4"
            and self.quant_config.is_static_cfg()
        ):
            if "bias" in weight_name:
                dim1 = loaded_weight.shape[1]
                param.data[:, :dim1].copy_(loaded_weight)
            elif "scale" in weight_name:
                param.data.copy_(loaded_weight)
            else:
                dim1 = loaded_weight.shape[1]
                dim2 = loaded_weight.shape[2]
                param.data[:, :dim1, :dim2].copy_(loaded_weight)
            return

        # compressed-tensors checkpoints with packed weights are stored flipped
        # TODO: check self.quant_method.quant_config.quant_format
        # against known CompressionFormat enum values that have this quality
        loaded_weight = (
            loaded_weight.t().contiguous()
            if (
                self.quant_method.__class__.__name__
                == "CompressedTensorsWNA16MoEMethod"
            )
            else loaded_weight
        )

        if shard_id not in ("w13", "w2"):
            raise ValueError(f"shard_id must be ['w13','w2'] but " f"got {shard_id}.")

        # Fetch the dim to shard the parameter/loaded weight
        # based on the shard id. This will be whatever
        # dimension intermediate_size is used.
        SHARD_ID_TO_SHARDED_DIM = {"w13": 1, "w2": 2}
        SHARD_ID_TO_SHARDED_DIM_TRANSPOSE = {"w13": 2, "w2": 1}

        expert_data = param.data
        is_bias = expert_data.dim() == 2

        # is_transposed: if the dim to shard the weight
        # should be flipped. Required by GPTQ, compressed-tensors
        # should be whatever dimension intermediate_size is
        is_transposed = getattr(param, "is_transposed", False)

        if self.use_triton_kernels:
            is_transposed = True
        shard_dim = (
            SHARD_ID_TO_SHARDED_DIM[shard_id]
            if not is_transposed
            else SHARD_ID_TO_SHARDED_DIM_TRANSPOSE[shard_id]
        )

        # Case model weights
        if "weight" in weight_name:
            self._load_model_weight_or_group_weight_scale(
                shard_id=shard_id,
                shard_dim=shard_dim,
                loaded_weight=loaded_weight,
                expert_data=expert_data,
                tp_rank=tp_rank,
                is_bias=is_bias,
            )
            return
        else:
            logging.warning(
                f"Unsupported weight_name {weight_name} for FusedMoE weight_loader_fused. Nothing is loaded."
            )

    def forward(self, hidden_states: torch.Tensor, topk_output: TopKOutput, **kwargs):
        origin_hidden_states_dim = hidden_states.shape[-1]
        assert self.quant_method is not None
        res_hidden = None
        final_hidden_states = None

        dispatch_output = self.dispatcher.dispatch(
            hidden_states=hidden_states, topk_output=topk_output
        )

<<<<<<< HEAD
        if hasattr(self.quant_method, "enable_defer") and self.quant_method.enable_defer and self.layer_id-1 in self.defer_layers and self.moe_tp_rank == 0:
            res_hidden = FusedMoE.last_amx.sync(hidden_states)

        if hasattr(self.quant_method, "enable_defer") and self.quant_method.enable_defer and self.layer_id in self.defer_layers and self.moe_tp_rank == 0:
            FusedMoE.last_amx = self.quant_method
            combine_input = self.quant_method.submit(
                layer=self,
                dispatch_output=dispatch_output,
            )
        else:
            # TODO: consider using symmetric memory
            combine_input = self.run_moe_core(
                dispatch_output=dispatch_output,
                **kwargs,
            )

        final_hidden_states = self.dispatcher.combine(combine_input)

        if res_hidden is not None:
            if final_hidden_states is not None:
                final_hidden_states += res_hidden
            else:
                final_hidden_states = res_hidden
                
        if final_hidden_states is None:
            final_hidden_states = torch.zeros_like(hidden_states)

        final_hidden_states = final_hidden_states[
            ..., :origin_hidden_states_dim
        ].contiguous()
=======
        combine_input = self.run_moe_core(
            dispatch_output=dispatch_output,
            **kwargs,
        )

        with use_symmetric_memory(
            get_tp_group(), disabled=not is_allocation_symmetric()
        ):
            final_hidden_states = self.dispatcher.combine(combine_input=combine_input)

            # TODO: should we add some conditions here?
            final_hidden_states = final_hidden_states[
                ..., :origin_hidden_states_dim
            ].contiguous()
>>>>>>> 86255f27

        if self.reduce_results and (self.moe_tp_size > 1 or self.moe_ep_size > 1):
            final_hidden_states = tensor_model_parallel_all_reduce(final_hidden_states)

        return final_hidden_states

    def run_moe_core(self, dispatch_output: DispatchOutput, **kwargs) -> CombineInput:
        # TODO: consider using symmetric memory
        return self.quant_method.apply(
            layer=self,
            dispatch_output=dispatch_output,
            **kwargs,
        )

    @classmethod
    def make_expert_params_mapping(
        cls,
        ckpt_gate_proj_name: str,
        ckpt_down_proj_name: str,
        ckpt_up_proj_name: str,
        num_experts: int,
    ) -> List[Tuple[str, str, int, str]]:

        return [
            # (param_name, weight_name, expert_id, shard_id)
            (
                (
                    "experts.w13_"
                    if weight_name in [ckpt_gate_proj_name, ckpt_up_proj_name]
                    else "experts.w2_"
                ),
                f"experts.{expert_id}.{weight_name}.",
                expert_id,
                shard_id,
            )
            for expert_id in range(num_experts)
            for shard_id, weight_name in [
                ("w1", ckpt_gate_proj_name),
                ("w2", ckpt_down_proj_name),
                ("w3", ckpt_up_proj_name),
            ]
        ]

    @classmethod
    def make_expert_params_mapping_fused(
        cls,
        ckpt_gate_up_proj_name: str,
        ckpt_down_proj_name: str,
        ckpt_gate_up_proj_bias_name: str,
        ckpt_down_proj_bias_name: str,
    ):
        return [
            ("experts.w13_weight", f"experts.{ckpt_gate_up_proj_name}", "w13"),
            (
                "experts.w13_weight_bias",
                f"experts.{ckpt_gate_up_proj_bias_name}",
                "w13",
            ),
            ("experts.w2_weight", f"experts.{ckpt_down_proj_name}", "w2"),
            ("experts.w2_weight_bias", f"experts.{ckpt_down_proj_bias_name}", "w2"),
        ]

    @classmethod
    def make_expert_params_mapping_fused_mxfp4(
        cls,
        ckpt_gate_up_proj_name: str,
        ckpt_down_proj_name: str,
        ckpt_gate_up_proj_bias_name: str,
        ckpt_down_proj_bias_name: str,
        ckpt_gate_up_proj_scale_name: str,
        ckpt_down_proj_scale_name: str,
    ):
        return [
            ("experts.w13_weight", f"experts.{ckpt_gate_up_proj_name}", "w13"),
            (
                "experts.w13_weight_bias",
                f"experts.{ckpt_gate_up_proj_bias_name}",
                "w13",
            ),
            ("experts.w2_weight", f"experts.{ckpt_down_proj_name}", "w2"),
            ("experts.w2_weight_bias", f"experts.{ckpt_down_proj_bias_name}", "w2"),
            (
                "experts.w13_weight_scale",
                f"experts.{ckpt_gate_up_proj_scale_name}",
                "w13",
            ),
            ("experts.w2_weight_scale", f"experts.{ckpt_down_proj_scale_name}", "w2"),
        ]

    @classmethod
    def make_expert_input_scale_params_mapping(
        cls,
        num_experts: int,
    ) -> List[Tuple[str, str, int, str]]:
        # (param_name, weight_name, expert_id, shard_id)
        return [
            (
                "experts.w13_" if shard_id in ["w1", "w3"] else "experts.w2_",
                f"experts.{expert_id}.{shard_id}.",
                expert_id,
                shard_id,
            )
            for expert_id in range(num_experts)
            for shard_id in ["w1", "w2", "w3"]
        ]


class FlashInferFusedMoE(FusedMoE):
    def __init__(self, *args, **kwargs):
        super().__init__(*args, **kwargs)

    def forward(self, hidden_states: torch.Tensor, topk_output: TopKOutput):
        assert (
            self.moe_runner_config.activation == "silu"
        ), "Only silu is supported for flashinfer blockscale fp8 moe"
        assert self.quant_method is not None
        assert (
            topk_output.topk_config.renormalize
        ), "Renormalize is required for flashinfer blockscale fp8 moe"
        assert (
            self.num_fused_shared_experts == 0
        ), "Fused shared experts are not supported for flashinfer blockscale fp8 moe"

        assert TopKOutputChecker.format_is_bypassed(topk_output)

        # Matrix multiply.
        final_hidden_states = self.quant_method.apply_with_router_logits(
            layer=self,
            dispatch_output=StandardDispatchOutput(
                hidden_states=hidden_states, topk_output=topk_output
            ),
        )

        # NOTE for symmetric memory tagging:
        # We do not create the context in this function.
        # Instead, we create the context and tagging inside each FusedMoEMethodBase
        # This can allow fine-grained tagging.

        if self.reduce_results and (self.moe_tp_size > 1 or self.moe_ep_size > 1):
            final_hidden_states = tensor_model_parallel_all_reduce(final_hidden_states)

        return final_hidden_states


class FlashInferFP4MoE(FusedMoE):
    """FP4 TRTLLM MoE implementation using FlashInfer."""

    def __init__(self, *args, **kwargs):
        super().__init__(*args, **kwargs)

    # ---------------------------------------------------------------------
    # Helper: quantize hidden states to FP4 each forward pass
    # ---------------------------------------------------------------------
    def _quantize_hidden_states_fp4(self, hidden_states: torch.Tensor):
        """
        Quantize hidden states using global scale factor from quantization method.

        Global scale factor is set by ModelOptNvFp4FusedMoEMethod during weight loading.
        Only block scales are computed at runtime for efficiency.

        Returns (packed_fp4_uint8, scale_float8_e4m3fn_runtime, global_scale_float32)
        """

        # flashinfer.fp4_quantize returns (packed_uint8, scale_fp8)
        # Only the block scales are computed at runtime
        hs_fp4_bytes, hs_sf_bytes = fp4_quantize(
            hidden_states,
            self.w13_input_scale_quant,
            16,  # sf_vec_size
            False,  # use_ue8m0
            False,  # is_sf_swizzled_layout
        )

        hs_fp4 = hs_fp4_bytes.reshape(
            hidden_states.shape[0], hidden_states.shape[1] // 2
        )
        hs_sf = hs_sf_bytes.view(torch.float8_e4m3fn).reshape(-1)

        return hs_fp4, hs_sf

    def forward(self, hidden_states: torch.Tensor, topk_output: TopKOutput):
        """Forward pass using FP4 TRTLLM kernel.

        Args:
            hidden_states: Input tensor
            topk_output: TopKOutput object with Bypassed format
        """
        assert isinstance(self.quant_method, ModelOptNvFp4FusedMoEMethod)

        assert TopKOutputChecker.format_is_bypassed(topk_output)

        router_logits = topk_output.router_logits
        topk_config = topk_output.topk_config

        hs_fp4, hs_scale_linear = self._quantize_hidden_states_fp4(hidden_states)

        router_logits = router_logits.to(torch.float32)

        with use_symmetric_memory(
            get_tp_group(), disabled=not is_allocation_symmetric()
        ):
            num_tokens = hs_fp4.shape[0]
            hidden_size = (
                hs_fp4.shape[-1] * 2
                if hs_fp4.dtype == torch.uint8
                else hs_fp4.shape[-1]
            )
            symm_output = torch.empty(
                num_tokens, hidden_size, dtype=torch.bfloat16, device=hs_fp4.device
            )
        result = trtllm_fp4_block_scale_moe(
            routing_logits=router_logits,
            routing_bias=topk_config.correction_bias.to(hidden_states.dtype),
            hidden_states=hs_fp4,
            hidden_states_scale=hs_scale_linear.view(torch.float8_e4m3fn).flatten(),
            gemm1_weights=self.gemm1_weights_fp4_shuffled.data,
            gemm1_weights_scale=self.gemm1_scales_fp4_shuffled.data.view(
                torch.float8_e4m3fn
            ),
            gemm1_bias=None,
            gemm1_alpha=None,
            gemm1_beta=None,
            gemm1_clamp_limit=None,
            gemm2_weights=self.gemm2_weights_fp4_shuffled.data,
            gemm2_weights_scale=self.gemm2_scales_fp4_shuffled.data.view(
                torch.float8_e4m3fn
            ),
            gemm2_bias=None,
            output1_scale_scalar=self.g1_scale_c.data,
            output1_scale_gate_scalar=self.g1_alphas.data,
            output2_scale_scalar=self.g2_alphas.data,
            num_experts=self.num_experts,
            top_k=topk_config.top_k,
            n_group=topk_config.num_expert_group,
            topk_group=topk_config.topk_group,
            intermediate_size=self.intermediate_size_per_partition,
            local_expert_offset=self.moe_ep_rank * self.num_local_experts,
            local_num_experts=self.num_local_experts,
            routed_scaling_factor=self.moe_runner_config.routed_scaling_factor,
            tile_tokens_dim=None,
            routing_method_type=RoutingMethodType.DeepSeekV3,
            do_finalize=True,
            output=symm_output,
        )[0]

        return result<|MERGE_RESOLUTION|>--- conflicted
+++ resolved
@@ -208,22 +208,6 @@
             gemm1_clamp_limit=gemm1_clamp_limit,
         )
 
-<<<<<<< HEAD
-        if quant_config is None:
-            self.quant_method: FusedMoEMethodBase = UnquantizedFusedMoEMethod(
-                self.use_triton_kernels,
-                self.layer_id
-            )
-        else:
-            self.quant_method: FusedMoEMethodBase = quant_config.get_quant_method(
-                self, prefix
-            )
-        assert self.quant_method is not None
-    
-        if not hasattr(model_config, 'first_k_dense_replace'):
-            model_config.first_k_dense_replace = 0
-        self.defer_layers = list(range(model_config.first_k_dense_replace, model_config.num_hidden_layers-1))
-=======
         self.quant_method: Optional[FusedMoEMethodBase] = None
         server_args = get_global_server_args()
         kt_config = create_kt_config_from_server_args(server_args, layer_id)
@@ -238,7 +222,7 @@
                 self.quant_method = quant_config.get_quant_method(self, prefix)
             if self.quant_method is None:
                 self.quant_method = UnquantizedFusedMoEMethod(self.use_triton_kernels)
->>>>>>> 86255f27
+        self.defer_layers = list(range(model_config.first_k_dense_replace, model_config.num_hidden_layers-1))
 
         self.quant_method.create_weights(
             layer=self,
@@ -569,15 +553,10 @@
             if expert_id == -1:
                 return
 
-<<<<<<< HEAD
-
-        if hasattr(self.quant_method, "num_gpu_experts"):
-=======
         if isinstance(
             self.quant_method,
             KTEPWrapperMethod,
-        ):
->>>>>>> 86255f27
+        ) or hasattr(self.quant_method, "num_gpu_experts"):
             if self.quant_method.num_gpu_experts != -1:
                 if expert_id >= self.quant_method.num_gpu_experts:
                     return
@@ -872,7 +851,6 @@
             hidden_states=hidden_states, topk_output=topk_output
         )
 
-<<<<<<< HEAD
         if hasattr(self.quant_method, "enable_defer") and self.quant_method.enable_defer and self.layer_id-1 in self.defer_layers and self.moe_tp_rank == 0:
             res_hidden = FusedMoE.last_amx.sync(hidden_states)
 
@@ -889,36 +867,23 @@
                 **kwargs,
             )
 
-        final_hidden_states = self.dispatcher.combine(combine_input)
-
-        if res_hidden is not None:
-            if final_hidden_states is not None:
-                final_hidden_states += res_hidden
-            else:
-                final_hidden_states = res_hidden
-                
-        if final_hidden_states is None:
-            final_hidden_states = torch.zeros_like(hidden_states)
-
-        final_hidden_states = final_hidden_states[
-            ..., :origin_hidden_states_dim
-        ].contiguous()
-=======
-        combine_input = self.run_moe_core(
-            dispatch_output=dispatch_output,
-            **kwargs,
-        )
-
         with use_symmetric_memory(
             get_tp_group(), disabled=not is_allocation_symmetric()
         ):
-            final_hidden_states = self.dispatcher.combine(combine_input=combine_input)
-
-            # TODO: should we add some conditions here?
+            final_hidden_states = self.dispatcher.combine(combine_input)
+
+            if res_hidden is not None:
+                if final_hidden_states is not None:
+                    final_hidden_states += res_hidden
+                else:
+                    final_hidden_states = res_hidden
+                    
+            if final_hidden_states is None:
+                final_hidden_states = torch.zeros_like(hidden_states)
+
             final_hidden_states = final_hidden_states[
                 ..., :origin_hidden_states_dim
             ].contiguous()
->>>>>>> 86255f27
 
         if self.reduce_results and (self.moe_tp_size > 1 or self.moe_ep_size > 1):
             final_hidden_states = tensor_model_parallel_all_reduce(final_hidden_states)
