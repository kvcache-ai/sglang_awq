from dataclasses import astuple, dataclass
from functools import lru_cache
from typing import Optional, Union

import torch
import torch.nn.functional as F

from sglang.srt.layers.attention.base_attn_backend import AttentionBackend
from sglang.srt.layers.attention.fla.chunk import chunk_gated_delta_rule
from sglang.srt.layers.attention.fla.fused_recurrent import (
    fused_recurrent_gated_delta_rule_update,
)
from sglang.srt.layers.attention.fla.fused_sigmoid_gating_recurrent import (
    fused_sigmoid_gating_delta_rule_update,
)
from sglang.srt.layers.attention.mamba.causal_conv1d_triton import (
    causal_conv1d_fn,
    causal_conv1d_update,
)
from sglang.srt.layers.radix_attention import RadixAttention
from sglang.srt.mem_cache.memory_pool import HybridReqToTokenPool
from sglang.srt.model_executor.forward_batch_info import ForwardBatch, ForwardMode
from sglang.srt.model_executor.model_runner import ModelRunner
from sglang.srt.models.qwen3_next import Qwen3HybridLinearDecoderLayer, fused_gdn_gating
from sglang.srt.speculative.eagle_utils import EagleDraftInput, EagleVerifyInput
from sglang.srt.utils import is_cuda, is_npu

if is_cuda():
    from sglang.srt.layers.attention.mamba.causal_conv1d import (
        causal_conv1d_fn as causal_conv1d_fn_cuda,
    )

    causal_conv1d_fn = causal_conv1d_fn_cuda
elif is_npu():
    from sgl_kernel_npu.fla.chunk import chunk_gated_delta_rule_npu
    from sgl_kernel_npu.fla.fused_sigmoid_gating_recurrent import (
        fused_sigmoid_gating_delta_rule_update_npu,
    )
    from sgl_kernel_npu.mamba.causal_conv1d import (
        causal_conv1d_fn_npu,
        causal_conv1d_update_npu,
    )

    chunk_gated_delta_rule = chunk_gated_delta_rule_npu
    fused_sigmoid_gating_delta_rule_update = fused_sigmoid_gating_delta_rule_update_npu
    causal_conv1d_fn = causal_conv1d_fn_npu
    causal_conv1d_update = causal_conv1d_update_npu


@dataclass
class ForwardMetadata:
    query_start_loc: Optional[torch.Tensor]
    mamba_cache_indices: torch.Tensor


class MambaAttnBackend(AttentionBackend):
    """Attention backend using Mamba kernel."""

    def __init__(self, model_runner: ModelRunner):
        super().__init__()
        self.pad_slot_id = -1  # Default pad slot id
        self.device = model_runner.device
        self.req_to_token_pool: HybridReqToTokenPool = model_runner.req_to_token_pool
        self.forward_metadata: ForwardMetadata = None
        self.state_indices_list = []
        self.query_start_loc_list = []
        self.cached_cuda_graph_decode_query_start_loc: torch.Tensor = None
        self.cached_cuda_graph_verify_query_start_loc: torch.Tensor = None

    def init_forward_metadata(self, forward_batch: ForwardBatch):
        bs = forward_batch.batch_size
        if forward_batch.forward_mode.is_decode_or_idle():
            query_start_loc = torch.arange(
                0, bs + 1, dtype=torch.int32, device=self.device
            )
        elif forward_batch.forward_mode.is_extend():
            if forward_batch.forward_mode.is_target_verify():
                query_start_loc = torch.arange(
                    0,
                    forward_batch.input_ids.shape[0] + 1,
                    step=forward_batch.spec_info.draft_token_num,
                    dtype=torch.int32,
                    device=forward_batch.input_ids.device,
                )
            else:
                query_start_loc = torch.empty(
                    (bs + 1,), dtype=torch.int32, device=self.device
                )
                query_start_loc[:bs] = forward_batch.extend_start_loc
                query_start_loc[bs] = (
                    forward_batch.extend_start_loc[-1]
                    + forward_batch.extend_seq_lens[-1]
                )
        else:
            raise ValueError(f"Invalid forward mode: {forward_batch.forward_mode=}")
        mamba_cache_indices = self.req_to_token_pool.get_mamba_indices(
            forward_batch.req_pool_indices
        )
        self.forward_metadata = ForwardMetadata(
            query_start_loc=query_start_loc,
            mamba_cache_indices=mamba_cache_indices,
        )

    def init_cuda_graph_state(self, max_bs: int, max_num_tokens: int):
        assert (
            max_num_tokens % max_bs == 0
        ), f"max_num_tokens={max_num_tokens} must be divisible by max_bs={max_bs}"
        verify_step = max_num_tokens / max_bs
        for i in range(max_bs):
            self.state_indices_list.append(
                torch.full(
                    (i + 1,), self.pad_slot_id, dtype=torch.int32, device=self.device
                )
            )
            self.query_start_loc_list.append(
                torch.empty((i + 2,), dtype=torch.int32, device=self.device)
            )
        self.cached_cuda_graph_decode_query_start_loc = torch.arange(
            0, max_bs + 1, dtype=torch.int32, device=self.device
        )
        self.cached_cuda_graph_verify_query_start_loc = torch.arange(
            0,
            max_bs * verify_step + 1,
            step=verify_step,
            dtype=torch.int32,
            device=self.device,
        )

    def init_forward_metadata_capture_cuda_graph(
        self,
        bs: int,
        num_tokens: int,
        req_pool_indices: torch.Tensor,
        seq_lens: torch.Tensor,
        encoder_lens: Optional[torch.Tensor],
        forward_mode: ForwardMode,
        spec_info: Optional[Union[EagleDraftInput, EagleVerifyInput]],
    ):
        if forward_mode.is_decode_or_idle():
<<<<<<< HEAD
            self.query_start_loc_list[bs - 1].copy_(self._get_cached_arange(bs, self.device))
=======
            self.query_start_loc_list[bs - 1].copy_(
                self.cached_cuda_graph_decode_query_start_loc[: bs + 1]
            )
>>>>>>> 635ccda6
        elif forward_mode.is_target_verify():
            self.query_start_loc_list[bs - 1].copy_(
                self.cached_cuda_graph_verify_query_start_loc[: bs + 1]
            )
        else:
            raise ValueError(f"Invalid forward mode: {forward_mode=}")
        mamba_indices = self.req_to_token_pool.get_mamba_indices(req_pool_indices)
        self.state_indices_list[bs - 1][: len(mamba_indices)].copy_(mamba_indices)
        self.forward_metadata = ForwardMetadata(
            query_start_loc=self.query_start_loc_list[bs - 1],
            mamba_cache_indices=self.state_indices_list[bs - 1],
        )

    def init_forward_metadata_replay_cuda_graph(
        self,
        bs: int,
        req_pool_indices: torch.Tensor,
        seq_lens: torch.Tensor,
        seq_lens_sum: int,
        encoder_lens: Optional[torch.Tensor],
        forward_mode: ForwardMode,
        spec_info: Optional[Union[EagleDraftInput, EagleVerifyInput]],
        seq_lens_cpu: Optional[torch.Tensor],
    ):
        num_padding = torch.count_nonzero(
            seq_lens_cpu == self.get_cuda_graph_seq_len_fill_value()
        )
        # Make sure forward metadata is correctly handled for padding reqs
        req_pool_indices[bs - num_padding :] = 0
        mamba_indices = self.req_to_token_pool.get_mamba_indices(req_pool_indices)
        mamba_indices[bs - num_padding :] = -1
        self.state_indices_list[bs - 1][: len(mamba_indices)].copy_(mamba_indices)
        if forward_mode.is_decode_or_idle():
<<<<<<< HEAD
            self.query_start_loc_list[bs - 1].copy_(self._get_cached_arange(bs, self.device))
            if num_padding > 0:
                self.query_start_loc_list[bs - 1][bs - num_padding :] = bs - num_padding
        elif forward_mode.is_target_verify():
            self.query_start_loc_list[bs - 1].copy_(
                torch.arange(
                    0,
                    bs * spec_info.draft_token_num + 1,
                    step=spec_info.draft_token_num,
                    dtype=torch.int32,
                    device=self.device,
=======
            if num_padding == 0:
                self.query_start_loc_list[bs - 1].copy_(
                    self.cached_cuda_graph_decode_query_start_loc[: bs + 1]
>>>>>>> 635ccda6
                )
            else:
                self.query_start_loc_list[bs - 1][: bs - num_padding].copy_(
                    self.cached_cuda_graph_decode_query_start_loc[: bs - num_padding]
                )
                self.query_start_loc_list[bs - 1][bs - num_padding :].copy_(
                    bs - num_padding
                )
        elif forward_mode.is_target_verify():
            if num_padding == 0:
                self.query_start_loc_list[bs - 1].copy_(
                    self.cached_cuda_graph_verify_query_start_loc[: bs + 1]
                )
            else:
                self.query_start_loc_list[bs - 1][: bs - num_padding].copy_(
                    self.cached_cuda_graph_verify_query_start_loc[: bs - num_padding]
                )
                self.query_start_loc_list[bs - 1][bs - num_padding :].copy_(
                    (bs - num_padding) * spec_info.draft_token_num
                )
        else:
            raise ValueError(f"Invalid forward mode: {forward_mode=}")

        self.forward_metadata = ForwardMetadata(
            query_start_loc=self.query_start_loc_list[bs - 1],
            mamba_cache_indices=self.state_indices_list[bs - 1],
        )

    def get_cuda_graph_seq_len_fill_value(self):
        return 1  # Mamba attn does not use seq lens to index kv cache

    def forward_decode(
        self,
        q: torch.Tensor,
        k: torch.Tensor,
        v: torch.Tensor,
        layer: RadixAttention,
        forward_batch: ForwardBatch,
        save_kv_cache: bool = True,
        **kwargs,
    ):
        mixed_qkv = kwargs["mixed_qkv"]
        conv_weights = kwargs["conv_weights"]
        bias = kwargs["bias"]
        activation = kwargs["activation"]
        key_dim = kwargs["key_dim"]
        value_dim = kwargs["value_dim"]
        attn_tp_size = kwargs["attention_tp_size"]
        head_k_dim = kwargs["head_k_dim"]
        head_v_dim = kwargs["head_v_dim"]
        a = kwargs["a"]
        b = kwargs["b"]
        A_log = kwargs["A_log"]
        dt_bias = kwargs["dt_bias"]
        layer_id = kwargs["layer_id"]

        conv_states, ssm_states, *rest = self.req_to_token_pool.get_mamba_params(
            layer_id
        )
        query_start_loc = self.forward_metadata.query_start_loc
        cache_indices = self.forward_metadata.mamba_cache_indices

        mixed_qkv = causal_conv1d_update(
            mixed_qkv,
            conv_states,
            conv_weights,
            bias,
            activation,
            conv_state_indices=cache_indices,
        )

        query, key, value = torch.split(
            mixed_qkv,
            [
                key_dim // attn_tp_size,
                key_dim // attn_tp_size,
                value_dim // attn_tp_size,
            ],
            dim=-1,
        )
        # Reshape from [l, h*d] to [1, l, h, d]
        seq_len = query.shape[0]
        num_heads = query.shape[1] // head_k_dim
        query = query.view(1, seq_len, num_heads, head_k_dim)
        key = key.view(1, seq_len, num_heads, head_k_dim)
        value = value.view(1, seq_len, value.shape[1] // head_v_dim, head_v_dim)

        core_attn_out = fused_sigmoid_gating_delta_rule_update(
            A_log=A_log,
            dt_bias=dt_bias,
            q=query,
            k=key,
            v=value,
            a=a,
            b=b,
            initial_state_source=ssm_states,
            initial_state_indices=cache_indices,
            cu_seqlens=query_start_loc,
            use_qk_l2norm_in_kernel=True,
            softplus_beta=1.0,
            softplus_threshold=20.0,
        )

        return core_attn_out

    def forward_extend(
        self,
        q: torch.Tensor,
        k: torch.Tensor,
        v: torch.Tensor,
        layer: RadixAttention,
        forward_batch: ForwardBatch,
        save_kv_cache: bool = True,
        **kwargs,
    ):
        mixed_qkv = kwargs["mixed_qkv"]
        conv_weights = kwargs["conv_weights"]
        bias = kwargs["bias"]
        activation = kwargs["activation"]
        key_dim = kwargs["key_dim"]
        value_dim = kwargs["value_dim"]
        attn_tp_size = kwargs["attention_tp_size"]
        head_k_dim = kwargs["head_k_dim"]
        head_v_dim = kwargs["head_v_dim"]
        a = kwargs["a"]
        b = kwargs["b"]
        A_log = kwargs["A_log"]
        dt_bias = kwargs["dt_bias"]
        layer_id = kwargs["layer_id"]
        seq_len = kwargs["seq_len"]

        is_target_verify = forward_batch.forward_mode.is_target_verify()

        query_start_loc = self.forward_metadata.query_start_loc
        cache_indices = self.forward_metadata.mamba_cache_indices

        if is_target_verify:
            (
                conv_states,
                ssm_states,
                intermediate_state_cache,
                intermediate_conv_window_cache,
            ) = self.req_to_token_pool.get_mamba_params(layer_id)
            has_initial_states = torch.ones(
                seq_len // forward_batch.spec_info.draft_token_num,
                dtype=torch.bool,
                device=forward_batch.input_ids.device,
            )
            conv_states_to_use = conv_states.clone()
        else:
            conv_states, ssm_states, *rest = self.req_to_token_pool.get_mamba_params(
                layer_id
            )
            has_initial_states = forward_batch.extend_prefix_lens > 0
            conv_states_to_use = conv_states

        if is_target_verify:
            batch_size = seq_len // forward_batch.spec_info.draft_token_num
            draft_token_num = forward_batch.spec_info.draft_token_num
            mixed_qkv_reshaped = (
                mixed_qkv.view(batch_size, draft_token_num, -1)
                .transpose(1, 2)
                .contiguous()
            )
            mixed_qkv_processed = causal_conv1d_update(
                mixed_qkv_reshaped,
                conv_states_to_use,
                conv_weights,
                bias,
                activation,
                conv_state_indices=cache_indices[:batch_size],
                intermediate_conv_window=intermediate_conv_window_cache,
            )
            mixed_qkv = (
                mixed_qkv_processed.transpose(1, 2).contiguous().view(seq_len, -1)
            )
        else:
            mixed_qkv = causal_conv1d_fn(
                mixed_qkv.transpose(0, 1),
                conv_weights,
                bias,
                activation=activation,
                conv_states=conv_states_to_use,
                has_initial_state=has_initial_states,
                cache_indices=cache_indices,
                query_start_loc=query_start_loc,
                seq_lens_cpu=forward_batch.extend_seq_lens_cpu,
            ).transpose(0, 1)[:seq_len]

        key_split_dim = key_dim // attn_tp_size
        value_split_dim = value_dim // attn_tp_size

        query, key, value = torch.split(
            mixed_qkv,
            [key_split_dim, key_split_dim, value_split_dim],
            dim=-1,
        )

        actual_seq_len = query.shape[0]
        num_heads = query.shape[1] // head_k_dim
        num_value_heads = value.shape[1] // head_v_dim

        query = query.view(1, actual_seq_len, num_heads, head_k_dim)
        key = key.view(1, actual_seq_len, num_heads, head_k_dim)
        value = value.view(1, actual_seq_len, num_value_heads, head_v_dim)

        beta = b.sigmoid()
        g = fused_gdn_gating(A_log, a, dt_bias)

        g = g.unsqueeze(0)
        beta = beta.unsqueeze(0)

        if is_target_verify:
            core_attn_out = fused_recurrent_gated_delta_rule_update(
                q=query,
                k=key,
                v=value,
                g=g,
                beta=beta,
                initial_state_source=ssm_states,
                initial_state_indices=cache_indices,
                cu_seqlens=query_start_loc,
                use_qk_l2norm_in_kernel=True,
                disable_state_update=True,
                intermediate_states_buffer=intermediate_state_cache,
                cache_steps=forward_batch.spec_info.draft_token_num,
            )
        else:
            recurrent_state = ssm_states[cache_indices]
            core_attn_out, last_recurrent_state = chunk_gated_delta_rule(
                q=query,
                k=key,
                v=value,
                g=g,
                beta=beta,
                initial_state=recurrent_state,
                output_final_state=True,
                cu_seqlens=query_start_loc,
                head_first=False,
                use_qk_l2norm_in_kernel=True,
            )
            last_recurrent_state = last_recurrent_state.to(ssm_states.dtype, copy=False)
            ssm_states[cache_indices] = last_recurrent_state

        return core_attn_out


class HybridLinearAttnBackend(AttentionBackend):
    """Support different backends for prefill and decode."""

    def __init__(
        self,
        full_attn_backend: AttentionBackend,
        linear_attn_backend: AttentionBackend,
        full_attn_layers: list[int],
    ):
        self.full_attn_layers = full_attn_layers
        self.attn_backend_list = [full_attn_backend, linear_attn_backend]

    def init_forward_metadata(self, forward_batch: ForwardBatch):
        for attn_backend in self.attn_backend_list:
            attn_backend.init_forward_metadata(forward_batch)

    def init_cuda_graph_state(self, max_bs: int, max_num_tokens: int):
        for attn_backend in self.attn_backend_list:
            attn_backend.init_cuda_graph_state(max_bs, max_num_tokens)

    def init_forward_metadata_capture_cuda_graph(
        self,
        bs: int,
        num_tokens: int,
        req_pool_indices: torch.Tensor,
        seq_lens: torch.Tensor,
        encoder_lens: Optional[torch.Tensor],
        forward_mode: ForwardMode,
        spec_info: Optional[Union[EagleDraftInput, EagleVerifyInput]],
    ):
        for attn_backend in self.attn_backend_list:
            attn_backend.init_forward_metadata_capture_cuda_graph(
                bs,
                num_tokens,
                req_pool_indices,
                seq_lens,
                encoder_lens,
                forward_mode,
                spec_info,
            )

    def init_forward_metadata_replay_cuda_graph(
        self,
        bs: int,
        req_pool_indices: torch.Tensor,
        seq_lens: torch.Tensor,
        seq_lens_sum: int,
        encoder_lens: Optional[torch.Tensor],
        forward_mode: ForwardMode,
        spec_info: Optional[Union[EagleDraftInput, EagleVerifyInput]],
        seq_lens_cpu: Optional[torch.Tensor],
    ):
        for attn_backend in self.attn_backend_list:
            attn_backend.init_forward_metadata_replay_cuda_graph(
                bs,
                req_pool_indices,
                seq_lens,
                seq_lens_sum,
                encoder_lens,
                forward_mode,
                spec_info,
                seq_lens_cpu,
            )

    def get_cuda_graph_seq_len_fill_value(self):
        return self.attn_backend_list[0].get_cuda_graph_seq_len_fill_value()

    def forward_decode(
        self,
        q: torch.Tensor,
        k: torch.Tensor,
        v: torch.Tensor,
        layer: RadixAttention,
        forward_batch: ForwardBatch,
        save_kv_cache: bool = True,
        **kwargs,
    ):
        layer_id = layer.layer_id if layer else kwargs["layer_id"]
        if layer_id in self.full_attn_layers:
            return self.attn_backend_list[0].forward_decode(
                q, k, v, layer, forward_batch, save_kv_cache, **kwargs
            )
        return self.attn_backend_list[1].forward_decode(
            q, k, v, layer, forward_batch, save_kv_cache, **kwargs
        )

    def forward_extend(
        self,
        q: torch.Tensor,
        k: torch.Tensor,
        v: torch.Tensor,
        layer: RadixAttention,
        forward_batch: ForwardBatch,
        save_kv_cache: bool = True,
        **kwargs,
    ):
        layer_id = layer.layer_id if layer else kwargs["layer_id"]
        if layer_id in self.full_attn_layers:
            return self.attn_backend_list[0].forward_extend(
                q, k, v, layer, forward_batch, save_kv_cache, **kwargs
            )
        return self.attn_backend_list[1].forward_extend(
            q, k, v, layer, forward_batch, save_kv_cache, **kwargs
        )

    def forward(
        self,
        q: torch.Tensor,
        k: torch.Tensor,
        v: torch.Tensor,
        layer: RadixAttention,
        forward_batch: ForwardBatch,
        save_kv_cache: bool = True,
        **kwargs,
    ):
        """Run forward on an attention layer."""
        if forward_batch.forward_mode.is_idle():
            if layer is None:
                return torch.empty_like(kwargs["z"])
            return q.new_empty(q.shape[0], layer.tp_q_head_num * layer.v_head_dim)
        elif forward_batch.forward_mode.is_decode():
            return self.forward_decode(
                q,
                k,
                v,
                layer,
                forward_batch,
                save_kv_cache=save_kv_cache,
                **kwargs,
            )
        else:
            return self.forward_extend(
                q,
                k,
                v,
                layer,
                forward_batch,
                save_kv_cache=save_kv_cache,
                **kwargs,
            )

    def update_mamba_state_after_mtp_verify(self, accepted_length, model):
        request_number = accepted_length.shape[0]

        state_indices_tensor = self.attn_backend_list[
            1
        ].forward_metadata.mamba_cache_indices[:request_number]

        mamba_caches = self.attn_backend_list[
            1
        ].req_to_token_pool.get_mamba_params_all_layers()

        (
            conv_states,
            ssm_states,
            intermediate_state_cache,
            intermediate_conv_window_cache,
        ) = mamba_caches

        # SSM state updates (chunked to reduce peak memory)
        valid_mask = accepted_length > 0

        # Compute common indices once to avoid duplication
        last_steps_all = (accepted_length - 1).to(torch.int64)
        valid_state_indices = state_indices_tensor[valid_mask].to(torch.int64)  # [N]
        last_steps = last_steps_all[valid_mask].to(torch.int64)  # [N]

        # scatter into ssm_states at the chosen cache lines
        ssm_states[:, valid_state_indices, :] = intermediate_state_cache[
            :, valid_state_indices, last_steps
        ].to(ssm_states.dtype, copy=False)

        # Scatter into conv_states at the chosen cache lines
        conv_states[:, valid_state_indices, :, :] = intermediate_conv_window_cache[
            :, valid_state_indices, last_steps
        ].to(conv_states.dtype, copy=False)<|MERGE_RESOLUTION|>--- conflicted
+++ resolved
@@ -137,13 +137,9 @@
         spec_info: Optional[Union[EagleDraftInput, EagleVerifyInput]],
     ):
         if forward_mode.is_decode_or_idle():
-<<<<<<< HEAD
-            self.query_start_loc_list[bs - 1].copy_(self._get_cached_arange(bs, self.device))
-=======
             self.query_start_loc_list[bs - 1].copy_(
                 self.cached_cuda_graph_decode_query_start_loc[: bs + 1]
             )
->>>>>>> 635ccda6
         elif forward_mode.is_target_verify():
             self.query_start_loc_list[bs - 1].copy_(
                 self.cached_cuda_graph_verify_query_start_loc[: bs + 1]
@@ -177,23 +173,9 @@
         mamba_indices[bs - num_padding :] = -1
         self.state_indices_list[bs - 1][: len(mamba_indices)].copy_(mamba_indices)
         if forward_mode.is_decode_or_idle():
-<<<<<<< HEAD
-            self.query_start_loc_list[bs - 1].copy_(self._get_cached_arange(bs, self.device))
-            if num_padding > 0:
-                self.query_start_loc_list[bs - 1][bs - num_padding :] = bs - num_padding
-        elif forward_mode.is_target_verify():
-            self.query_start_loc_list[bs - 1].copy_(
-                torch.arange(
-                    0,
-                    bs * spec_info.draft_token_num + 1,
-                    step=spec_info.draft_token_num,
-                    dtype=torch.int32,
-                    device=self.device,
-=======
             if num_padding == 0:
                 self.query_start_loc_list[bs - 1].copy_(
                     self.cached_cuda_graph_decode_query_start_loc[: bs + 1]
->>>>>>> 635ccda6
                 )
             else:
                 self.query_start_loc_list[bs - 1][: bs - num_padding].copy_(
