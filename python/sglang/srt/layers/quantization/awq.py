--- conflicted
+++ resolved
@@ -40,23 +40,16 @@
         CombineInput,
     )
 
-<<<<<<< HEAD
-from sglang.srt.utils import is_cuda, is_hip, is_npu
-
-_is_cuda = is_cuda()
-_is_hip = is_hip()
-_is_npu = is_npu()
-
-if _is_npu:
-    import torch_npu
-
-=======
-from sglang.srt.utils import is_cuda, is_hip, is_xpu
+from sglang.srt.utils import is_cuda, is_hip, is_xpu, is_npu
 
 _is_cuda = is_cuda()
 _is_hip = is_hip()
 _is_xpu = is_xpu()
->>>>>>> d9a20fd2
+_is_npu = is_npu()
+
+if _is_npu:
+    import torch_npu
+
 if _is_cuda:
     from sgl_kernel import (
         awq_dequantize,
