# SPDX-License-Identifier: Apache-2.0
from __future__ import annotations

import logging
import warnings
from typing import TYPE_CHECKING, Any, Dict, List, Optional

import torch
import os
import re
import glob
import ctypes
import numpy as np
from safetensors import safe_open
from sglang.srt.layers.linear import LinearBase, set_weight_attrs
from sglang.srt.layers.parameter import GroupQuantScaleParameter, PackedvLLMParameter
from sglang.srt.layers.quantization.base_config import (
    FusedMoEMethodBase,
    LinearMethodBase,
    QuantizationConfig,
    QuantizeMethodBase,
)
from sglang.srt.layers.quantization.marlin_utils import (
    apply_awq_marlin_linear,
    awq_to_marlin_zero_points,
    check_marlin_supported,
    check_marlin_supports_layer,
    check_moe_marlin_supports_layer,
    marlin_make_empty_g_idx,
    marlin_make_workspace,
    marlin_moe_permute_scales,
    marlin_permute_scales,
    moe_awq_to_marlin_zero_points,
    verify_marlin_supported,
    verify_marlin_supports_shape,
)
from sglang.srt.layers.quantization.unquant import UnquantizedLinearMethod
from sglang.srt.layers.quantization.utils import get_scalar_types, replace_parameter
from sglang.srt.layers.quantization.w8a8_int8 import npu_fused_experts

if TYPE_CHECKING:
    from sglang.srt.layers.moe.moe_runner import MoeRunnerConfig
    from sglang.srt.layers.moe.token_dispatcher import (
        StandardDispatchOutput,
        CombineInput,
    )

<<<<<<< HEAD
from sglang.srt.utils import is_cuda, is_hip, is_npu

_is_cuda = is_cuda()
_is_hip = is_hip()
=======
from sglang.srt.utils import is_cuda, is_hip, is_npu, is_xpu

_is_cuda = is_cuda()
_is_hip = is_hip()
_is_xpu = is_xpu()
>>>>>>> 17a57fd8
_is_npu = is_npu()

if _is_npu:
    import torch_npu
<<<<<<< HEAD
    try:
        import custom_ops
    except ImportError:
        useCustomOps = False
    else:
        useCustomOps = True
=======

>>>>>>> 17a57fd8
if _is_cuda:
    from sgl_kernel import (
        awq_dequantize,
        awq_marlin_moe_repack,
        awq_marlin_repack,
        fused_marlin_moe,
    )


elif _is_hip:
    from sglang.srt.layers.quantization.awq_triton import (
        awq_dequantize_triton as awq_dequantize,
    )

    warnings.warn(f"HIP does not support fused_marlin_moe currently.")
elif _is_xpu:
    from sgl_kernel import awq_dequantize

    warnings.warn(f"XPU does not support fused_marlin_moe currently.")
else:
    warnings.warn(f"Only CUDA, HIP and XPU support AWQ currently.")

logger = logging.getLogger(__name__)


ScalarType, scalar_types = get_scalar_types()


def is_layer_skipped_awq(prefix: str, modules_to_not_convert: List[str]):
    return any(module_name in prefix for module_name in modules_to_not_convert)

class SafeTensorLoader():
    tensor_file_map: dict
    tensor_type_map: dict
    file_handle_map: dict
    tensor_device_map: dict

    def __init__(self, file_path: str):
        self.__load_tensor_file_map(file_path)

    def __load_tensor_file_map(self, file_path: str):
        if not os.path.exists(file_path):
            raise FileNotFoundError(f"Path not found: {file_path}")
        if os.path.isfile(file_path):
            folder_path = os.path.dirname(file_path)
        else:
            folder_path = file_path
        self.file_handle_map = {}
        self.tensor_file_map = {}
        self.tensor_type_map = {}
        self.tensor_device_map = {}

        found_safetensor = False
        for root, _, files in os.walk(folder_path):
            files = sorted(files)
            for file in files:
                if file.endswith(".safetensors"):
                    found_safetensor = True
                    file_path = os.path.join(root, file)
                    if file not in self.file_handle_map:
                        try:
                            handle = safe_open(file_path, framework="pt")
                            self.file_handle_map[file] = handle
                        except Exception as e:
                            print(f"Error opening Safetensor file {file_path}: {e}")
                            continue

                    f = self.file_handle_map.get(file)
                    if f is None:
                        continue
                    try:
                        for key in f.keys():
                            self.tensor_file_map[key] = file
                    except Exception as e:
                        print(f"Error reading Safetensor file {file_path}: {e}")

        if not found_safetensor:
            raise FileNotFoundError(f"No Safetensor files found in {folder_path}")

    def load_tensor(self, key: str, device: str="cpu"):
        if key not in self.tensor_file_map:
            raise KeyError(f"Key {key} not found in Safetensor files")
        file = self.tensor_file_map[key]
        f = self.file_handle_map.get(file)
        if f is None:
            raise FileNotFoundError(f"File {file} not found in Safetensor files")
        tensor = f.get_tensor(key)
        return tensor.to(device)

    def close_all_handles(self):
        # for handle in self.file_handle_map.values():
        #     handle.close()
        self.file_handle_map.clear()

    def load_experts(self, base_key: str, device: str="cpu"):
        """Load experts with automatic format detection (NUMA vs raw AWQ)"""
        # Try NUMA format first (backward compatibility)
        amx_up_base = f"{base_key}.ffn_up_exps" 
        if self.has_tensor(f"{amx_up_base}.0.weight"):
            return self._load_experts_amx_format(base_key, device)
            
        raise ValueError(f"No experts found for key {base_key} in either format")
    
    def _load_experts_amx_format(self, base_key: str, device: str="cpu"):
        """Load experts in pre-generated AMX-Compatible format (original)"""
        up_base_key = f"{base_key}.ffn_up_exps"
        gate_base_key = f"{base_key}.ffn_gate_exps"
        down_base_key = f"{base_key}.ffn_down_exps"
        max_experts_count = -1
        
        while self.has_tensor(f"{up_base_key}.{max_experts_count+1}.weight"):
            max_experts_count += 1
        if max_experts_count == -1:
            raise ValueError(f"No experts found for key {base_key}")
            
        # Initialize empty lists to store tensors for each projection type
        up_weights = []
        gate_weights = []
        down_weights = []

        up_scales = []
        gate_scales = []
        down_scales = []

        up_zeros = []
        gate_zeros = []
        down_zeros = []
        
        for expert_id in range(max_experts_count+1):
            up_key = f"{up_base_key}.{expert_id}.weight"
            gate_key = f"{gate_base_key}.{expert_id}.weight"
            down_key = f"{down_base_key}.{expert_id}.weight"

            up_scale_key = f"{up_base_key}.{expert_id}.scale"
            gate_scale_key = f"{gate_base_key}.{expert_id}.scale"
            down_scale_key = f"{down_base_key}.{expert_id}.scale"

            up_zeros_key = f"{up_base_key}.{expert_id}.qzeros"
            gate_zeros_key = f"{gate_base_key}.{expert_id}.qzeros"
            down_zeros_key = f"{down_base_key}.{expert_id}.qzeros"
            
            up_tensor = self.load_tensor(up_key, device).numpy()
            gate_tensor = self.load_tensor(gate_key, device).numpy()
            down_tensor = self.load_tensor(down_key, device).numpy()

            up_scale_tensor = self.load_tensor(up_scale_key, device).numpy()
            gate_scale_tensor = self.load_tensor(gate_scale_key, device).numpy()
            down_scale_tensor = self.load_tensor(down_scale_key, device).numpy()

            up_zeros_tensor = self.load_tensor(up_zeros_key, device).numpy()
            gate_zeros_tensor = self.load_tensor(gate_zeros_key, device).numpy()
            down_zeros_tensor = self.load_tensor(down_zeros_key, device).numpy()

            up_weights.append(up_tensor)
            gate_weights.append(gate_tensor)
            down_weights.append(down_tensor)

            up_scales.append(up_scale_tensor)
            gate_scales.append(gate_scale_tensor)
            down_scales.append(down_scale_tensor)

            up_zeros.append(up_zeros_tensor)
            gate_zeros.append(gate_zeros_tensor)
            down_zeros.append(down_zeros_tensor)
                
        return {
            "up_weight": up_weights,
            "gate_weight": gate_weights,
            "down_weight": down_weights,
            "up_scale": up_scales,
            "gate_scale": gate_scales,
            "down_scale": down_scales,
            "up_zeros": up_zeros,
            "gate_zeros": gate_zeros,
            "down_zeros": down_zeros,
        }

    def has_tensor(self, name: str):
        return name in self.tensor_file_map
class AWQConfig(QuantizationConfig):
    """Config class for AWQ.

    Reference: https://arxiv.org/abs/2306.00978
    """

    def __init__(
        self,
        weight_bits: int,
        group_size: int,
        zero_point: bool,
        modules_to_not_convert: Optional[List[str]] = None,
    ) -> None:
        super().__init__()
        self.weight_bits = weight_bits
        self.group_size = group_size
        self.zero_point = zero_point
        self.modules_to_not_convert = modules_to_not_convert or []

        if self.weight_bits != 4:
            raise ValueError(
                "Currently, only 4-bit weight quantization is supported for "
                f"AWQ, but got {self.weight_bits} bits."
            )
        self.pack_factor = 32 // self.weight_bits

    def __repr__(self) -> str:
        return (
            f"AWQConfig(weight_bits={self.weight_bits}, "
            f"group_size={self.group_size}, "
            f"zero_point={self.zero_point}, "
            f"modules_to_not_convert={self.modules_to_not_convert})"
        )

    def get_scaled_act_names(self) -> List[str]:
        return []

    def get_name(self) -> str:
        return "awq"

    def get_supported_act_dtypes(self) -> List[torch.dtype]:
        return [torch.float16] if not _is_npu else [torch.float16, torch.bfloat16]

    @classmethod
    def get_min_capability(cls) -> int:
        # The AWQ kernel only supports Turing or newer GPUs.
        if _is_npu:
            raise NotImplementedError(
                'NPU hardware does not support "get_min_capability" feature.'
            )
        else:
            return 75

    @staticmethod
    def get_config_filenames() -> List[str]:
        return [
            "quant_config.json",  # E.g., casperhansen/vicuna-7b-v1.5-awq
            # E.g., abhinavkulkarni/mosaicml-mpt-7b-instruct-w4-g128-awq
            "quantize_config.json",
        ]

    @classmethod
    def from_config(cls, config: Dict[str, Any]) -> AWQConfig:
        weight_bits = cls.get_from_keys(config, ["w_bit", "bits"])
        group_size = cls.get_from_keys(config, ["q_group_size", "group_size"])
        zero_point = cls.get_from_keys(config, ["zero_point"])
        modules_to_not_convert = cls.get_from_keys_or(
            config, ["modules_to_not_convert"], None
        )
        return cls(weight_bits, group_size, zero_point, modules_to_not_convert)

    def get_quant_method(
        self, layer: torch.nn.Module, prefix: str
    ) -> Optional[LinearMethodBase]:
        from sglang.srt.layers.linear import LinearBase
        from sglang.srt.layers.moe.fused_moe_triton import FusedMoE

        if _is_npu:
            if isinstance(layer, LinearBase):
                if is_layer_skipped_awq(prefix, self.modules_to_not_convert):
                    return UnquantizedLinearMethod()
                return AWQLinearAscendMethod(self)
            elif isinstance(layer, FusedMoE):
<<<<<<< HEAD
                if os.environ.get('MOE_AMX_WEIGHT_PATH') is not None:
                    match = re.search(r"(\d+)\.mlp", prefix)
                    assert match
                    layer_id = int(match.group(1))
                    return AWQAMXEPMoEMethod(self, layer_id)
                else:
                    return AWQMoEAscendMethod(self)
=======
                return AWQMoEAscendMethod(self)
>>>>>>> 17a57fd8
            return None

        if isinstance(layer, LinearBase):
            if is_layer_skipped_awq(prefix, self.modules_to_not_convert):
                return UnquantizedLinearMethod()
            return AWQLinearMethod(self)
        return None


class AWQMarlinConfig(QuantizationConfig):
    """Config class for AWQ Marlin"""

    # num_bits -> type
    TYPE_MAP = {
        4: scalar_types.uint4,
        8: scalar_types.uint8,
    }

    def __init__(
        self,
        weight_bits: int,
        group_size: int,
        zero_point: bool,
        lm_head_quantized: bool,
        modules_to_not_convert: Optional[list[str]],
        full_config: dict[str, Any],
    ) -> None:
        super().__init__()
        self.pack_factor = 32 // weight_bits  # packed into int32
        self.group_size = group_size
        self.zero_point = zero_point
        self.lm_head_quantized = lm_head_quantized
        self.weight_bits = weight_bits
        self.modules_to_not_convert = modules_to_not_convert or []
        self.full_config = full_config

        if self.weight_bits not in self.TYPE_MAP:
            raise ValueError(
                f"Unsupported num_bits = {self.weight_bits}. "
                f"Supported num_bits = {self.TYPE_MAP.keys()}"
            )

        self.quant_type = self.TYPE_MAP[self.weight_bits]

        verify_marlin_supported(
            self.quant_type, group_size=self.group_size, has_zp=self.zero_point
        )

    def __repr__(self) -> str:
        return (
            f"AWQMarlinConfig(quant_type={self.quant_type}, "
            f"group_size={self.group_size}, "
            f"zero_point={self.zero_point}, "
            f"lm_head_quantized={self.lm_head_quantized}, "
            f"modules_to_not_convert={self.modules_to_not_convert})"
        )

    def get_scaled_act_names(self) -> List[str]:
        return []

    @classmethod
    def get_name(cls) -> str:
        return "awq_marlin"

    @classmethod
    def get_supported_act_dtypes(cls) -> list[torch.dtype]:
        return [torch.half, torch.bfloat16]

    @classmethod
    def get_min_capability(cls) -> int:
        return 80

    @classmethod
    def get_config_filenames(cls) -> list[str]:
        return ["quantize_config.json"]

    @classmethod
    def from_config(cls, config: dict[str, Any]) -> AWQMarlinConfig:
        weight_bits = cls.get_from_keys(config, ["bits"])
        group_size = cls.get_from_keys(config, ["group_size"])
        zero_point = cls.get_from_keys(config, ["zero_point"])
        lm_head_quantized = cls.get_from_keys_or(config, ["lm_head"], default=False)
        modules_to_not_convert = cls.get_from_keys_or(
            config, ["modules_to_not_convert"], None
        )
        return cls(
            weight_bits,
            group_size,
            zero_point,
            lm_head_quantized,
            modules_to_not_convert,
            config,
        )

    @classmethod
    def override_quantization_method(cls, hf_quant_cfg, user_quant) -> Optional[str]:
        can_convert = cls.is_awq_marlin_compatible(hf_quant_cfg)
        is_valid_user_quant = (
            user_quant is None or user_quant == "marlin" or user_quant == "awq_marlin"
        )

        if can_convert and is_valid_user_quant:
            msg = (
                "The model is convertible to {} during runtime."
                " Using {} kernel.".format(cls.get_name(), cls.get_name())
            )
            logger.info(msg)
            return cls.get_name()

        if can_convert and user_quant == "awq":
            logger.info(
                "Detected that the model can run with awq_marlin"
                ", however you specified quantization=awq explicitly,"
                " so forcing awq. Use quantization=awq_marlin for"
                " faster inference"
            )
        return None

    def get_quant_method(
        self, layer: torch.nn.Module, prefix: str
    ) -> Optional[QuantizeMethodBase]:
        from sglang.srt.layers.moe.fused_moe_triton import FusedMoE
        from sglang.srt.layers.vocab_parallel_embedding import ParallelLMHead

        if isinstance(layer, LinearBase) or (
            isinstance(layer, ParallelLMHead) and self.lm_head_quantized
        ):
            if is_layer_skipped_awq(prefix, self.modules_to_not_convert):
                return UnquantizedLinearMethod()
            # Check if the layer is supported by AWQMarlin.
            if not check_marlin_supports_layer(layer, self.group_size):
                logger.warning_once(
                    "Layer '%s' is not supported by AWQMarlin. Falling back to unoptimized AWQ kernels.",  # noqa: E501
                    prefix,
                )
                return AWQConfig.from_config(self.full_config).get_quant_method(
                    layer, prefix
                )
            return AWQMarlinLinearMethod(self)
        elif isinstance(layer, FusedMoE):
            from sglang.srt.layers.quantization.moe_wna16 import MoeWNA16Config

            if not check_moe_marlin_supports_layer(layer, self.group_size):
                logger.warning_once(
                    f"Layer '{prefix}' is not supported by AWQMoeMarlin. "
                    "Falling back to Moe WNA16 kernels."
                )
                return MoeWNA16Config.from_config(self.full_config).get_quant_method(
                    layer, prefix
                )
            return AWQMoEMethod(self)
        return None

    @classmethod
    def is_awq_marlin_compatible(cls, quant_config: dict[str, Any]):
        # Extract data from quant config.
        quant_method = quant_config.get("quant_method", "").lower()
        num_bits = quant_config.get("bits")
        group_size = quant_config.get("group_size")
        zero_point = quant_config.get("zero_point")

        if not _is_cuda:
            return False

        if quant_method != "awq":
            return False

        # If we cannot find the info needed in the config, cannot convert.
        if num_bits is None or group_size is None or zero_point is None:
            return False

        if num_bits not in cls.TYPE_MAP:
            return False

        return check_marlin_supported(
            quant_type=cls.TYPE_MAP[num_bits], group_size=group_size, has_zp=zero_point
        )


class AWQLinearMethod(LinearMethodBase):
    """Linear method for AWQ.

    Args:
        quant_config: The AWQ quantization config.
    """

    def __init__(self, quant_config: AWQConfig):
        self.quant_config = quant_config

    def create_weights(
        self,
        layer: torch.nn.Module,
        input_size_per_partition: int,
        output_partition_sizes: List[int],
        input_size: int,
        output_size: int,
        params_dtype: torch.dtype,
        **extra_weight_attrs,
    ):
        if input_size_per_partition % self.quant_config.group_size != 0:
            raise ValueError(
                "The input size is not aligned with the quantized "
                "weight shape. This can be caused by too large "
                "tensor parallel size."
            )

        output_size_per_partition = sum(output_partition_sizes)
        if output_size_per_partition % self.quant_config.pack_factor != 0:
            raise ValueError(
                "The output size is not aligned with the quantized "
                "weight shape. This can be caused by too large "
                "tensor parallel size."
            )

        weight_loader = extra_weight_attrs.get("weight_loader")
        qweight = PackedvLLMParameter(
            data=torch.empty(
                input_size_per_partition,
                output_size_per_partition // self.quant_config.pack_factor,
                dtype=torch.int32,
            ),
            input_dim=0,
            output_dim=1,
            packed_dim=1,
            packed_factor=self.quant_config.pack_factor,
            weight_loader=weight_loader,
        )

        qzeros = PackedvLLMParameter(
            data=torch.empty(
                input_size_per_partition // self.quant_config.group_size,
                output_size_per_partition // self.quant_config.pack_factor,
                dtype=torch.int32,
            ),
            input_dim=0,
            output_dim=1,
            packed_dim=1,
            packed_factor=self.quant_config.pack_factor,
            weight_loader=weight_loader,
        )

        scales = GroupQuantScaleParameter(
            data=torch.empty(
                input_size_per_partition // self.quant_config.group_size,
                output_size_per_partition,
                dtype=params_dtype,
            ),
            input_dim=0,
            output_dim=1,
            weight_loader=weight_loader,
        )

        layer.register_parameter("qweight", qweight)
        layer.register_parameter("qzeros", qzeros)
        layer.register_parameter("scales", scales)

    def process_weights_after_loading(self, layer: torch.nn.Module) -> None:
        layer.qweight = torch.nn.Parameter(layer.qweight.data, requires_grad=False)
        layer.qzeros = torch.nn.Parameter(layer.qzeros.data, requires_grad=False)
        layer.scales = torch.nn.Parameter(layer.scales.data, requires_grad=False)

    def apply(
        self,
        layer: torch.nn.Module,
        x: torch.Tensor,
        bias: Optional[torch.Tensor] = None,
    ) -> torch.Tensor:
        qweight = layer.qweight
        scales = layer.scales
        qzeros = layer.qzeros
        pack_factor = self.quant_config.pack_factor
        out_shape = x.shape[:-1] + (qweight.shape[-1] * pack_factor,)
        reshaped_x = x.reshape(-1, x.shape[-1])
        out = awq_dequantize(qweight, scales, qzeros)
        out = torch.matmul(reshaped_x, out)

        if bias is not None:
            out.add_(bias)
        return out.reshape(out_shape)


class AWQMarlinLinearMethod(LinearMethodBase):
    """Linear method for AWQ Marlin.

    Args:
        quant_config: The AWQ Marlin quantization config.
    """

    def __init__(self, quant_config: AWQMarlinConfig) -> None:
        self.quant_config = quant_config

    def create_weights(
        self,
        layer: torch.nn.Module,
        input_size_per_partition: int,
        output_partition_sizes: list[int],
        input_size: int,
        output_size: int,
        params_dtype: torch.dtype,
        **extra_weight_attrs,
    ) -> None:
        del output_size
        output_size_per_partition = sum(output_partition_sizes)
        weight_loader = extra_weight_attrs.get("weight_loader")

        # Normalize group_size
        if self.quant_config.group_size != -1:
            group_size = self.quant_config.group_size
        else:
            group_size = input_size

        verify_marlin_supports_shape(
            output_size_per_partition=output_size_per_partition,
            input_size_per_partition=input_size_per_partition,
            input_size=input_size,
            group_size=group_size,
        )

        qweight = PackedvLLMParameter(
            data=torch.empty(
                input_size_per_partition,
                output_size_per_partition // self.quant_config.pack_factor,
                dtype=torch.int32,
            ),
            input_dim=0,
            output_dim=1,
            packed_dim=1,
            packed_factor=self.quant_config.pack_factor,
            weight_loader=weight_loader,
        )

        num_groups = input_size_per_partition // group_size

        qzeros = PackedvLLMParameter(
            data=torch.empty(
                num_groups,
                output_size_per_partition // self.quant_config.pack_factor,
                dtype=torch.int32,
            ),
            input_dim=0,
            output_dim=1,
            packed_dim=1,
            packed_factor=self.quant_config.pack_factor,
            weight_loader=weight_loader,
        )

        scales = GroupQuantScaleParameter(
            data=torch.empty(
                num_groups,
                output_size_per_partition,
                dtype=params_dtype,
            ),
            input_dim=0,
            output_dim=1,
            weight_loader=weight_loader,
        )

        layer.register_parameter("qweight", qweight)
        layer.register_parameter("qzeros", qzeros)
        layer.register_parameter("scales", scales)

        layer.input_size_per_partition = input_size_per_partition
        layer.output_size_per_partition = output_size_per_partition
        layer.num_groups = num_groups

    # TODO: Update this docs
    # Checkpoints are serialized in AutoAWQ format, which is different from the
    # marlin format. This function is called after the weights are loaded.
    # Here, we handle the repacking
    def process_weights_after_loading(self, layer: torch.nn.Module) -> None:
        device = layer.qweight.device
        layer.qweight = torch.nn.Parameter(layer.qweight.data, requires_grad=False)
        layer.qzeros = torch.nn.Parameter(layer.qzeros.data, requires_grad=False)
        layer.scales = torch.nn.Parameter(layer.scales.data, requires_grad=False)

        # Allocate marlin workspace
        layer.workspace = marlin_make_workspace(device)

        # Repack weights from AWQ format to marlin format.
        marlin_qweight = awq_marlin_repack(
            layer.qweight,
            size_k=layer.input_size_per_partition,
            size_n=layer.output_size_per_partition,
            num_bits=self.quant_config.quant_type.size_bits,
        )
        replace_parameter(layer, "qweight", marlin_qweight)

        # Permute scales from AWQ format to marlin format.
        marlin_scales = marlin_permute_scales(
            layer.scales,
            size_k=layer.input_size_per_partition,
            size_n=layer.output_size_per_partition,
            group_size=self.quant_config.group_size,
        )
        replace_parameter(layer, "scales", marlin_scales)

        # Permute zero-points from AWQ format to marlin format.
        marlin_zp = awq_to_marlin_zero_points(
            layer.qzeros,
            size_k=layer.num_groups,
            size_n=layer.output_size_per_partition,
            num_bits=self.quant_config.quant_type.size_bits,
        )
        replace_parameter(layer, "qzeros", marlin_zp)

        # Not-used
        layer.g_idx = marlin_make_empty_g_idx(device)
        layer.g_idx_sort_indices = marlin_make_empty_g_idx(device)

    def apply(
        self,
        layer: torch.nn.Module,
        x: torch.Tensor,
        bias: Optional[torch.Tensor] = None,
    ) -> torch.Tensor:
        return apply_awq_marlin_linear(
            input=x,
            weight=layer.qweight,
            weight_scale=layer.scales,
            weight_zp=layer.qzeros,
            g_idx=layer.g_idx,
            g_idx_sort_indices=layer.g_idx_sort_indices,
            workspace=layer.workspace,
            quant_type=self.quant_config.quant_type,
            output_size_per_partition=layer.output_size_per_partition,
            input_size_per_partition=layer.input_size_per_partition,
            bias=bias,
        )


class AWQLinearAscendMethod(AWQLinearMethod):
    """Linear method for AWQ on Ascend.

    Args:
        quant_config: The AWQ quantization config.
    """

    def process_weights_after_loading(self, layer: torch.nn.Module) -> None:
        layer.scales = torch.nn.Parameter(layer.scales.data, requires_grad=False)
        qweight_tmp = torch.zeros_like(layer.qweight.data)
        qzeros_tmp = layer.qzeros.data
        qzeros_list = []
        shifts = [0, 4, 1, 5, 2, 6, 3, 7]

        for i in range(0, self.quant_config.pack_factor):
            shift_num = shifts[i] * 4
            qzeros_list.append((qzeros_tmp.reshape(-1, 1) >> shift_num) & 0xF)
            qweight_tmp.bitwise_or_(
                ((layer.qweight.data >> shift_num) * (2 ** (4 * i))) & (0xF << (4 * i))
            )

        qweight_tmp.bitwise_xor_(0x88888888)

        qzeros_tmp = torch.cat(qzeros_list, dim=-1).reshape(qzeros_tmp.shape[0], -1)
        qzeros_tmp = -(qzeros_tmp - 8)
        qzeros_tmp = qzeros_tmp.to(layer.scales.data.dtype)

        layer.qzeros = torch.nn.Parameter(qzeros_tmp, requires_grad=False)
        layer.qweight = torch.nn.Parameter(qweight_tmp, requires_grad=False)

    def apply(
        self,
        layer: torch.nn.Module,
        x: torch.Tensor,
        bias: Optional[torch.Tensor] = None,
    ) -> torch.Tensor:
        qweight = layer.qweight
        scales = layer.scales
        qzeros = layer.qzeros
        pack_factor = self.quant_config.pack_factor
        out_shape = x.shape[:-1] + (qweight.shape[-1] * pack_factor,)
        reshaped_x = x.reshape(-1, x.shape[-1])

        if bias is not None and bias.dtype == torch.bfloat16:
            bias = bias.float()

        out = torch_npu.npu_weight_quant_batchmatmul(
            reshaped_x,
            qweight,
            antiquant_scale=scales,
            antiquant_offset=qzeros,
            antiquant_group_size=self.quant_config.group_size,
            bias=bias,
        )

        return out.reshape(out_shape)


class AWQMoEMethod(FusedMoEMethodBase):

    def __init__(self, quant_config: AWQMarlinConfig):
        self.quant_config = quant_config
        if self.quant_config.weight_bits != 4:
            raise ValueError("AWQMoEMethod only supports 4bit now.")
        self.quant_type = scalar_types.uint4

    def create_weights(
        self,
        layer: torch.nn.Module,
        num_experts: int,
        hidden_size: int,
        intermediate_size_per_partition: int,
        params_dtype: torch.dtype,
        **extra_weight_attrs,
    ):  
        # Delay the import to avoid circular dependency
        from sglang.srt.layers.moe.fused_moe_triton import FusedMoeWeightScaleSupported

        extra_weight_attrs.update(
            {
                "is_transposed": True,
                "quant_method": FusedMoeWeightScaleSupported.GROUP.value,
            }
        )

        w13_qweight = torch.nn.Parameter(
            torch.empty(
                num_experts,
                hidden_size,
                2 * intermediate_size_per_partition // self.quant_config.pack_factor,
                dtype=torch.int32,
            ),
            requires_grad=False,
        )
        layer.register_parameter("w13_qweight", w13_qweight)
        set_weight_attrs(w13_qweight, extra_weight_attrs)

        w2_qweight = torch.nn.Parameter(
            torch.empty(
                num_experts,
                intermediate_size_per_partition,
                hidden_size // self.quant_config.pack_factor,
                dtype=torch.int32,
            ),
            requires_grad=False,
        )
        layer.register_parameter("w2_qweight", w2_qweight)
        set_weight_attrs(w2_qweight, extra_weight_attrs)

        num_groups_w13 = hidden_size // self.quant_config.group_size
        num_groups_w2 = intermediate_size_per_partition // self.quant_config.group_size

        # WEIGHT_SCALES
        # Allocate 2 scales for w1 and w3 respectively.
        w13_scales = torch.nn.Parameter(
            torch.empty(
                num_experts,
                num_groups_w13,
                intermediate_size_per_partition * 2,
                dtype=params_dtype,
            ),
            requires_grad=False,
        )
        layer.register_parameter("w13_scales", w13_scales)
        set_weight_attrs(w13_scales, extra_weight_attrs)

        w2_scales = torch.nn.Parameter(
            torch.empty(num_experts, num_groups_w2, hidden_size, dtype=params_dtype),
            requires_grad=False,
        )
        layer.register_parameter("w2_scales", w2_scales)
        set_weight_attrs(w2_scales, extra_weight_attrs)

        # WEIGHT_ZERO_POINT
        # Allocate 2 zero points for w1 and w3 respectively.
        w13_qzeros = torch.nn.Parameter(
            torch.empty(
                num_experts,
                num_groups_w13,
                2 * intermediate_size_per_partition // self.quant_config.pack_factor,
                dtype=torch.int32,
            ),
            requires_grad=False,
        )
        layer.register_parameter("w13_qzeros", w13_qzeros)
        set_weight_attrs(w13_qzeros, extra_weight_attrs)

        w2_qzeros = torch.nn.Parameter(
            torch.empty(
                num_experts,
                num_groups_w2,
                hidden_size // self.quant_config.pack_factor,
                dtype=torch.int32,
            ),
            requires_grad=False,
        )
        layer.register_parameter("w2_qzeros", w2_qzeros)
        set_weight_attrs(w2_qzeros, extra_weight_attrs)

        device = layer.w13_qweight.device
        if not _is_npu:
            layer.workspace = marlin_make_workspace(device, 4)

    def process_weights_after_loading(self, layer: torch.nn.Module) -> None:
        num_experts = layer.w13_qweight.shape[0]
        device = layer.w13_qweight.device

        layer.w13_g_idx_sort_indices = torch.nn.Parameter(
            torch.empty((num_experts, 0), dtype=torch.int32, device=device),
            requires_grad=False,
        )
        layer.w2_g_idx_sort_indices = torch.nn.Parameter(
            torch.empty((num_experts, 0), dtype=torch.int32, device=device),
            requires_grad=False,
        )

        marlin_w13_qweight = awq_marlin_moe_repack(
            layer.w13_qweight,
            layer.w13_g_idx_sort_indices,
            size_k=layer.w13_qweight.shape[1],
            size_n=layer.w13_qweight.shape[2] * self.quant_config.pack_factor,
            num_bits=self.quant_config.weight_bits,
        )
        replace_parameter(layer, "w13_qweight", marlin_w13_qweight)

        marlin_w2_qweight = awq_marlin_moe_repack(
            layer.w2_qweight,
            layer.w2_g_idx_sort_indices,
            size_k=layer.w2_qweight.shape[1],
            size_n=layer.w2_qweight.shape[2] * self.quant_config.pack_factor,
            num_bits=self.quant_config.weight_bits,
        )
        replace_parameter(layer, "w2_qweight", marlin_w2_qweight)

        # hidden_size->intermediate_size
        marlin_w13_scales = marlin_moe_permute_scales(
            s=layer.w13_scales,
            size_k=layer.intermediate_size_per_partition,
            size_n=layer.w13_scales.shape[2],
            group_size=self.quant_config.group_size,
        )

        replace_parameter(layer, "w13_scales", marlin_w13_scales)

        marlin_w2_scales = marlin_moe_permute_scales(
            s=layer.w2_scales,
            size_k=layer.intermediate_size_per_partition,
            size_n=layer.w2_scales.shape[2],
            group_size=self.quant_config.group_size,
        )
        replace_parameter(layer, "w2_scales", marlin_w2_scales)

        marlin_w13_zp = moe_awq_to_marlin_zero_points(
            layer.w13_qzeros,
            size_k=layer.w13_qzeros.shape[1],
            size_n=layer.w13_qzeros.shape[2] * self.quant_config.pack_factor,
            num_bits=self.quant_config.weight_bits,
        )
        replace_parameter(layer, "w13_qzeros", marlin_w13_zp)

        marlin_w2_zp = moe_awq_to_marlin_zero_points(
            layer.w2_qzeros,
            size_k=layer.w2_qzeros.shape[1],
            size_n=layer.w2_qzeros.shape[2] * self.quant_config.pack_factor,
            num_bits=self.quant_config.weight_bits,
        )
        replace_parameter(layer, "w2_qzeros", marlin_w2_zp)

    def create_moe_runner(
        self, layer: torch.nn.Module, moe_runner_config: MoeRunnerConfig
    ):
        self.moe_runner_config = moe_runner_config

    def apply(
        self,
        layer: torch.nn.Module,
        dispatch_output: StandardDispatchOutput,
    ) -> CombineInput:
        from sglang.srt.layers.moe.token_dispatcher import StandardCombineInput

        assert (
            self.moe_runner_config.activation == "silu"
        ), "Only SiLU activation is supported."

        x = dispatch_output.hidden_states
        topk_output = dispatch_output.topk_output
        orig_dtype = x.dtype

        topk_weights, topk_ids, router_logits = topk_output

        output = fused_marlin_moe(
            x,
            layer.w13_qweight,
            layer.w2_qweight,
            layer.w13_scales,
            layer.w2_scales,
            router_logits,
            topk_weights,
            topk_ids,
            sort_indices1=layer.w13_g_idx_sort_indices,
            sort_indices2=layer.w2_g_idx_sort_indices,
            w1_zeros=layer.w13_qzeros,
            w2_zeros=layer.w2_qzeros,
            num_bits=self.quant_config.weight_bits,
        ).to(orig_dtype)
        return StandardCombineInput(hidden_states=output)


<<<<<<< HEAD
def npu_fused_experts(
    hidden_states: torch.Tensor,
    w13: torch.Tensor,
    w13_scale: torch.Tensor,
    w13_offset: torch.Tensor,
    w2: torch.Tensor,
    w2_scale: torch.Tensor,
    w2_offset: torch.Tensor,
    topk_weights: torch.Tensor,
    topk_ids: torch.Tensor,
    top_k: int,
    **kwargs,
):
    group_size = kwargs.get("group_size", 64)
    original_shape = hidden_states.shape
    original_dtype = hidden_states.dtype
    scale_dtype = original_dtype if original_dtype == torch.bfloat16 else torch.float32
    if len(original_shape) == 3:
        hidden_states = hidden_states.view(-1, hidden_states.shape[-1])
    num_tokens = hidden_states.shape[0]
    num_experts = w13.shape[0]
    row_idx_len = num_tokens * top_k
    row_idx = (
        torch.arange(0, row_idx_len, dtype=torch.int32, device=topk_weights.device)
        .view(top_k, -1)
        .permute(1, 0)
        .contiguous()
    )
    hidden_states, expanded_row_idx, expanded_expert_idx = (
        torch_npu.npu_moe_init_routing(
            hidden_states, row_idx=row_idx, expert_idx=topk_ids, active_num=num_tokens
        )
    )
    expert_tokens = torch_npu.npu_moe_compute_expert_tokens(
        expanded_expert_idx, num_experts
    )
    expert_tokens = expert_tokens.to(torch.int64)
    # gmm1: gate_up_proj
    if useCustomOps:
        hidden_states = custom_ops.npu_gmm_custom(hidden_states, w13, w13_scale, w13_offset, group_size, group_list=expert_tokens)
    else:
        hidden_states = torch_npu.npu_grouped_matmul(
            x=[hidden_states],
            weight=[w13],
            antiquant_scale=[w13_scale],
            antiquant_offset=[w13_offset],
            split_item=2,
            group_list_type=0,
            group_type=0,
            group_list=expert_tokens,
            output_dtype=original_dtype,
        )[0]
    # act_fn: swiglu
    hidden_states = torch_npu.npu_swiglu(hidden_states)
    # gmm2: down_proj
    if useCustomOps:
        hidden_states = custom_ops.npu_gmm_custom(hidden_states, w2, w2_scale, w2_offset, group_size, group_list=expert_tokens)
    else:
        hidden_states = torch_npu.npu_grouped_matmul(
            x=[hidden_states],
            weight=[w2],
            antiquant_scale=[w2_scale],
            antiquant_offset=[w2_offset],
            split_item=2,
            group_list_type=0,
            group_type=0,
            group_list=expert_tokens,
            output_dtype=original_dtype,
        )[0]

    final_hidden_states = torch_npu.npu_moe_finalize_routing(
        hidden_states,
        skip1=None,
        skip2=None,
        bias=None,
        scales=topk_weights,
        expanded_src_to_dst_row=expanded_row_idx,
        export_for_source_row=topk_ids,
    )
    if len(original_shape) == 3:
        final_hidden_states = final_hidden_states.view(original_shape)
    return final_hidden_states


=======
>>>>>>> 17a57fd8
class AWQMoEAscendMethod(AWQMoEMethod):
    def __init__(self, quant_config: AWQConfig):
        self.quant_config = quant_config

    def process_weights_after_loading(self, layer: torch.nn.Module) -> None:
        w13_qweight_tmp = torch.zeros_like(layer.w13_qweight.data)
        w2_qweight_tmp = torch.zeros_like(layer.w2_qweight.data)
        w13_qzeros_list = []
        w2_qzeros_list = []
        shifts = [0, 4, 1, 5, 2, 6, 3, 7]
        for i in range(0, self.quant_config.pack_factor):
            shift_num = shifts[i] * 4
            w13_qzeros_list.append(
                (layer.w13_qzeros.data.reshape(-1, 1) >> shift_num) & 0xF
            )
            w2_qzeros_list.append(
                (layer.w2_qzeros.data.reshape(-1, 1) >> shift_num) & 0xF
            )
            w13_qweight_tmp.bitwise_or_(
                ((layer.w13_qweight.data >> shift_num) * (2 ** (4 * i)))
                & (0xF << (4 * i))
            )
            w2_qweight_tmp.bitwise_or_(
                ((layer.w2_qweight.data >> shift_num) * (2 ** (4 * i)))
                & (0xF << (4 * i))
            )

        w13_qweight_tmp.bitwise_xor_(0x88888888)
        w2_qweight_tmp.bitwise_xor_(0x88888888)
<<<<<<< HEAD
        if useCustomOps:
            w13_qweight_tmp = w13_qweight_tmp.reshape(w13_qweight_tmp.shape[0],w13_qweight_tmp.shape[1]//16,16,w13_qweight_tmp.shape[2]//2,2).permute(0,1,3,2,4).contiguous()
            w2_qweight_tmp = w2_qweight_tmp.reshape(w2_qweight_tmp.shape[0],w2_qweight_tmp.shape[1]//16,16,w2_qweight_tmp.shape[2]//2,2).permute(0,1,3,2,4).contiguous()
=======
>>>>>>> 17a57fd8

        w13_qzeros_tmp = torch.cat(w13_qzeros_list, dim=-1).reshape(
            layer.w13_qzeros.shape[0], layer.w13_qzeros.shape[1], -1
        )
        w13_qzeros_tmp = -(w13_qzeros_tmp - 8)
<<<<<<< HEAD

=======
        w13_qzeros_tmp = w13_qzeros_tmp.to(layer.w13_scales.data.dtype)
>>>>>>> 17a57fd8
        w2_qzeros_tmp = torch.cat(w2_qzeros_list, dim=-1).reshape(
            layer.w2_qzeros.shape[0], layer.w2_qzeros.shape[1], -1
        )
        w2_qzeros_tmp = -(w2_qzeros_tmp - 8)
<<<<<<< HEAD

        if useCustomOps:
            w13_qzeros_tmp = w13_qzeros_tmp.to(torch.float16)
            w2_qzeros_tmp = w2_qzeros_tmp.to(torch.float16)
        else:
            w13_qzeros_tmp = w13_qzeros_tmp.to(layer.w13_scales.data.dtype)
            w2_qzeros_tmp = w2_qzeros_tmp.to(layer.w2_scales.data.dtype)
=======
        w2_qzeros_tmp = w2_qzeros_tmp.to(layer.w2_scales.data.dtype)
>>>>>>> 17a57fd8

        layer.register_parameter(
            "w13_qzeros", torch.nn.Parameter(w13_qzeros_tmp, requires_grad=False)
        )
        layer.register_parameter(
            "w13_qweight", torch.nn.Parameter(w13_qweight_tmp, requires_grad=False)
        )
        layer.register_parameter(
            "w2_qzeros", torch.nn.Parameter(w2_qzeros_tmp, requires_grad=False)
        )
        layer.register_parameter(
            "w2_qweight", torch.nn.Parameter(w2_qweight_tmp, requires_grad=False)
        )

    def create_moe_runner(
        self, layer: torch.nn.Module, moe_runner_config: MoeRunnerConfig
    ):
        self.moe_runner_config = moe_runner_config

    def apply(
        self,
        layer: torch.nn.Module,
        dispatch_output: StandardDispatchOutput,
    ) -> torch.Tensor:
        from sglang.srt.layers.moe.token_dispatcher import StandardCombineInput
<<<<<<< HEAD
        
=======

>>>>>>> 17a57fd8
        assert (
            self.moe_runner_config.activation == "silu"
        ), "Only SiLU activation is supported."

        x = dispatch_output.hidden_states
        topk_output = dispatch_output.topk_output

        topk_weights, topk_ids, _ = topk_output
        topk_ids = topk_ids.to(torch.int32)
        topk_weights = topk_weights.to(x.dtype)
        output = npu_fused_experts(
            hidden_states=x,
            w13=layer.w13_qweight,
            w13_scale=layer.w13_scales,
            w13_offset=layer.w13_qzeros,
            w2=layer.w2_qweight,
            w2_scale=layer.w2_scales,
            w2_offset=layer.w2_qzeros,
            topk_weights=topk_weights,
            topk_ids=topk_ids,
            top_k=topk_ids.shape[1],
<<<<<<< HEAD
            group_size=self.quant_config.group_size
=======
            use_wna16=True,
>>>>>>> 17a57fd8
        )
        return StandardCombineInput(hidden_states=output)<|MERGE_RESOLUTION|>--- conflicted
+++ resolved
@@ -45,32 +45,16 @@
         CombineInput,
     )
 
-<<<<<<< HEAD
-from sglang.srt.utils import is_cuda, is_hip, is_npu
-
-_is_cuda = is_cuda()
-_is_hip = is_hip()
-=======
 from sglang.srt.utils import is_cuda, is_hip, is_npu, is_xpu
 
 _is_cuda = is_cuda()
 _is_hip = is_hip()
 _is_xpu = is_xpu()
->>>>>>> 17a57fd8
 _is_npu = is_npu()
 
 if _is_npu:
     import torch_npu
-<<<<<<< HEAD
-    try:
-        import custom_ops
-    except ImportError:
-        useCustomOps = False
-    else:
-        useCustomOps = True
-=======
-
->>>>>>> 17a57fd8
+
 if _is_cuda:
     from sgl_kernel import (
         awq_dequantize,
@@ -333,7 +317,6 @@
                     return UnquantizedLinearMethod()
                 return AWQLinearAscendMethod(self)
             elif isinstance(layer, FusedMoE):
-<<<<<<< HEAD
                 if os.environ.get('MOE_AMX_WEIGHT_PATH') is not None:
                     match = re.search(r"(\d+)\.mlp", prefix)
                     assert match
@@ -341,9 +324,16 @@
                     return AWQAMXEPMoEMethod(self, layer_id)
                 else:
                     return AWQMoEAscendMethod(self)
-=======
+            return None
+        from sglang.srt.layers.moe.fused_moe_triton import FusedMoE
+
+        if _is_npu:
+            if isinstance(layer, LinearBase):
+                if is_layer_skipped_awq(prefix, self.modules_to_not_convert):
+                    return UnquantizedLinearMethod()
+                return AWQLinearAscendMethod(self)
+            elif isinstance(layer, FusedMoE):
                 return AWQMoEAscendMethod(self)
->>>>>>> 17a57fd8
             return None
 
         if isinstance(layer, LinearBase):
@@ -1042,93 +1032,6 @@
         return StandardCombineInput(hidden_states=output)
 
 
-<<<<<<< HEAD
-def npu_fused_experts(
-    hidden_states: torch.Tensor,
-    w13: torch.Tensor,
-    w13_scale: torch.Tensor,
-    w13_offset: torch.Tensor,
-    w2: torch.Tensor,
-    w2_scale: torch.Tensor,
-    w2_offset: torch.Tensor,
-    topk_weights: torch.Tensor,
-    topk_ids: torch.Tensor,
-    top_k: int,
-    **kwargs,
-):
-    group_size = kwargs.get("group_size", 64)
-    original_shape = hidden_states.shape
-    original_dtype = hidden_states.dtype
-    scale_dtype = original_dtype if original_dtype == torch.bfloat16 else torch.float32
-    if len(original_shape) == 3:
-        hidden_states = hidden_states.view(-1, hidden_states.shape[-1])
-    num_tokens = hidden_states.shape[0]
-    num_experts = w13.shape[0]
-    row_idx_len = num_tokens * top_k
-    row_idx = (
-        torch.arange(0, row_idx_len, dtype=torch.int32, device=topk_weights.device)
-        .view(top_k, -1)
-        .permute(1, 0)
-        .contiguous()
-    )
-    hidden_states, expanded_row_idx, expanded_expert_idx = (
-        torch_npu.npu_moe_init_routing(
-            hidden_states, row_idx=row_idx, expert_idx=topk_ids, active_num=num_tokens
-        )
-    )
-    expert_tokens = torch_npu.npu_moe_compute_expert_tokens(
-        expanded_expert_idx, num_experts
-    )
-    expert_tokens = expert_tokens.to(torch.int64)
-    # gmm1: gate_up_proj
-    if useCustomOps:
-        hidden_states = custom_ops.npu_gmm_custom(hidden_states, w13, w13_scale, w13_offset, group_size, group_list=expert_tokens)
-    else:
-        hidden_states = torch_npu.npu_grouped_matmul(
-            x=[hidden_states],
-            weight=[w13],
-            antiquant_scale=[w13_scale],
-            antiquant_offset=[w13_offset],
-            split_item=2,
-            group_list_type=0,
-            group_type=0,
-            group_list=expert_tokens,
-            output_dtype=original_dtype,
-        )[0]
-    # act_fn: swiglu
-    hidden_states = torch_npu.npu_swiglu(hidden_states)
-    # gmm2: down_proj
-    if useCustomOps:
-        hidden_states = custom_ops.npu_gmm_custom(hidden_states, w2, w2_scale, w2_offset, group_size, group_list=expert_tokens)
-    else:
-        hidden_states = torch_npu.npu_grouped_matmul(
-            x=[hidden_states],
-            weight=[w2],
-            antiquant_scale=[w2_scale],
-            antiquant_offset=[w2_offset],
-            split_item=2,
-            group_list_type=0,
-            group_type=0,
-            group_list=expert_tokens,
-            output_dtype=original_dtype,
-        )[0]
-
-    final_hidden_states = torch_npu.npu_moe_finalize_routing(
-        hidden_states,
-        skip1=None,
-        skip2=None,
-        bias=None,
-        scales=topk_weights,
-        expanded_src_to_dst_row=expanded_row_idx,
-        export_for_source_row=topk_ids,
-    )
-    if len(original_shape) == 3:
-        final_hidden_states = final_hidden_states.view(original_shape)
-    return final_hidden_states
-
-
-=======
->>>>>>> 17a57fd8
 class AWQMoEAscendMethod(AWQMoEMethod):
     def __init__(self, quant_config: AWQConfig):
         self.quant_config = quant_config
@@ -1158,37 +1061,17 @@
 
         w13_qweight_tmp.bitwise_xor_(0x88888888)
         w2_qweight_tmp.bitwise_xor_(0x88888888)
-<<<<<<< HEAD
-        if useCustomOps:
-            w13_qweight_tmp = w13_qweight_tmp.reshape(w13_qweight_tmp.shape[0],w13_qweight_tmp.shape[1]//16,16,w13_qweight_tmp.shape[2]//2,2).permute(0,1,3,2,4).contiguous()
-            w2_qweight_tmp = w2_qweight_tmp.reshape(w2_qweight_tmp.shape[0],w2_qweight_tmp.shape[1]//16,16,w2_qweight_tmp.shape[2]//2,2).permute(0,1,3,2,4).contiguous()
-=======
->>>>>>> 17a57fd8
 
         w13_qzeros_tmp = torch.cat(w13_qzeros_list, dim=-1).reshape(
             layer.w13_qzeros.shape[0], layer.w13_qzeros.shape[1], -1
         )
         w13_qzeros_tmp = -(w13_qzeros_tmp - 8)
-<<<<<<< HEAD
-
-=======
         w13_qzeros_tmp = w13_qzeros_tmp.to(layer.w13_scales.data.dtype)
->>>>>>> 17a57fd8
         w2_qzeros_tmp = torch.cat(w2_qzeros_list, dim=-1).reshape(
             layer.w2_qzeros.shape[0], layer.w2_qzeros.shape[1], -1
         )
         w2_qzeros_tmp = -(w2_qzeros_tmp - 8)
-<<<<<<< HEAD
-
-        if useCustomOps:
-            w13_qzeros_tmp = w13_qzeros_tmp.to(torch.float16)
-            w2_qzeros_tmp = w2_qzeros_tmp.to(torch.float16)
-        else:
-            w13_qzeros_tmp = w13_qzeros_tmp.to(layer.w13_scales.data.dtype)
-            w2_qzeros_tmp = w2_qzeros_tmp.to(layer.w2_scales.data.dtype)
-=======
         w2_qzeros_tmp = w2_qzeros_tmp.to(layer.w2_scales.data.dtype)
->>>>>>> 17a57fd8
 
         layer.register_parameter(
             "w13_qzeros", torch.nn.Parameter(w13_qzeros_tmp, requires_grad=False)
@@ -1214,11 +1097,7 @@
         dispatch_output: StandardDispatchOutput,
     ) -> torch.Tensor:
         from sglang.srt.layers.moe.token_dispatcher import StandardCombineInput
-<<<<<<< HEAD
-        
-=======
-
->>>>>>> 17a57fd8
+
         assert (
             self.moe_runner_config.activation == "silu"
         ), "Only SiLU activation is supported."
@@ -1240,10 +1119,6 @@
             topk_weights=topk_weights,
             topk_ids=topk_ids,
             top_k=topk_ids.shape[1],
-<<<<<<< HEAD
-            group_size=self.quant_config.group_size
-=======
             use_wna16=True,
->>>>>>> 17a57fd8
         )
         return StandardCombineInput(hidden_states=output)