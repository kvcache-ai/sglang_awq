from __future__ import annotations

from typing import TYPE_CHECKING, List, Optional
import logging
import torch
import glob
import torch.nn.functional as F
from torch.nn.parameter import Parameter
import os
from sglang.srt.custom_op import CustomOp
from sglang.srt.layers.amx_utils import _amx_process_weight_after_loading
from sglang.srt.layers.moe import MoeRunner, MoeRunnerBackend, MoeRunnerConfig
from sglang.srt.layers.moe.moe_runner.triton import TritonMoeQuantInfo
from sglang.srt.layers.quantization.base_config import (
    FusedMoEMethodBase,
    LinearMethodBase,
    QuantizeMethodBase,
)
from sglang.srt.utils import (
    cpu_has_amx_support,
    get_bool_env_var,
    is_cpu,
    is_hip,
    is_npu,
    set_weight_attrs,
    use_intel_amx_backend,
)
from sglang.srt.layers.cpuinfer import KExpertsCPUBuffer, SafeTensorLoader
logger = logging.getLogger(__name__)
_is_npu = is_npu()

if _is_npu:
    import torch_npu
try:
    import cpuinfer_ext
    from sglang.srt.distributed import get_tensor_model_parallel_rank
    CPUINFER_AVAILABLE = True
    if CPUINFER_AVAILABLE and cpuinfer_ext:
        # from cpuinfer_ext import QuantConfig
        from cpuinfer_ext.kvcache import ggml_type
        from cpuinfer_ext.moe import MOEConfig, KMLInt4_MOE, KMLInt8_MOE
except ImportError as e:
    print(f"[WARN]: CPUInfer is not available {e.msg}")
    CPUINFER_AVAILABLE = False
    cpuinfer_ext = None

if TYPE_CHECKING:
    from sglang.srt.layers.moe.token_dispatcher import (
        CombineInput,
        StandardDispatchOutput,
    )


_is_cpu_amx_available = cpu_has_amx_support()
_is_hip = is_hip()
_is_cpu = is_cpu()
_use_aiter = get_bool_env_var("SGLANG_USE_AITER") and _is_hip

if _use_aiter:
    from aiter import ActivationType
    from aiter.fused_moe import fused_moe
    from aiter.ops.shuffle import shuffle_weight


class UnquantizedEmbeddingMethod(QuantizeMethodBase):
    """Unquantized method for embeddings."""

    def create_weights(
        self,
        layer: torch.nn.Module,
        input_size_per_partition: int,
        output_partition_sizes: List[int],
        input_size: int,
        output_size: int,
        params_dtype: torch.dtype,
        **extra_weight_attrs,
    ):
        """Create weights for embedding layer."""
        weight = Parameter(
            torch.empty(
                sum(output_partition_sizes),
                input_size_per_partition,
                dtype=params_dtype,
            ),
            requires_grad=False,
        )
        set_weight_attrs(weight, {"input_dim": 1, "output_dim": 0})
        layer.register_parameter("weight", weight)
        set_weight_attrs(weight, extra_weight_attrs)

    def apply(
        self,
        layer: torch.nn.Module,
        x: torch.Tensor,
        bias: Optional[torch.Tensor] = None,
    ) -> torch.Tensor:
        return F.linear(x, layer.weight, bias)

    def embedding(self, layer: torch.nn.Module, input_: torch.Tensor) -> torch.Tensor:
        return F.embedding(input_, layer.weight)


class UnquantizedLinearMethod(LinearMethodBase):
    """Linear method without quantization."""

    def create_weights(
        self,
        layer: torch.nn.Module,
        input_size_per_partition: int,
        output_partition_sizes: List[int],
        input_size: int,
        output_size: int,
        params_dtype: torch.dtype,
        **extra_weight_attrs,
    ):
        weight = Parameter(
            torch.empty(
                sum(output_partition_sizes),
                input_size_per_partition,
                dtype=params_dtype,
            ),
            requires_grad=False,
        )
        set_weight_attrs(weight, {"input_dim": 1, "output_dim": 0})
        layer.register_parameter("weight", weight)
        set_weight_attrs(weight, extra_weight_attrs)

    def process_weights_after_loading(self, layer: torch.nn.Module) -> None:
        if _is_cpu and _is_cpu_amx_available:
            _amx_process_weight_after_loading(layer, ["weight"])

    def apply(
        self,
        layer: torch.nn.Module,
        x: torch.Tensor,
        bias: Optional[torch.Tensor] = None,
    ) -> torch.Tensor:
        if use_intel_amx_backend(layer):
            x_shapes = x.shape
            if len(x_shapes) == 3:
                x = x.view(-1, x.shape[-1])
            output = torch.ops.sgl_kernel.weight_packed_linear(
                x,
                layer.weight,
                bias,
                True,  # is_vnni
            )
            if len(x_shapes) == 3:
                output = output.view(x_shapes[0], x_shapes[1], -1)
            return output

        return F.linear(x, layer.weight, bias)


class UnquantizedFusedMoEMethod(FusedMoEMethodBase, CustomOp):
    """MoE method without quantization."""

    def __init__(
        self,
        use_triton_kernels: bool = False,
        layer_idx: int = 0,
    ):
        super().__init__()
        self.use_triton_kernels = use_triton_kernels
        self.with_bias = False

<<<<<<< HEAD
        # Initialize CPUInfer
        self.tp_rank = get_tensor_model_parallel_rank()

        if 'MOE_CPUINFER' in os.environ:
            if 'MOE_NUM_GPU_EXPERTS' not in os.environ or 'MOE_CPU_WEIGHT_PATH' not in os.environ:
                raise RuntimeError("the following arguments are required: --cpu-weight-path, --num-gpu-experts")
            self.num_gpu_experts = int(os.environ.get('MOE_NUM_GPU_EXPERTS'))
            self.enable_defer = os.environ.get("MOE_ENABLE_DEFER", "False").lower() == "true"
            cpuinfer = int(os.environ.get('MOE_CPUINFER'))
            cpu_save = os.environ.get('MOE_CPU_SAVE', 'False').lower() == 'true'
            cpu_original_weight_path = os.environ.get('MOE_CPU_ORIGINAL_WEIGHT_PATH', '')
            cpu_weight_path = os.environ.get('MOE_CPU_WEIGHT_PATH', '')
            subpool_count = int(os.environ.get('SUBPOOL_COUNT'))
            chunked_prefill_size = int(os.environ.get('MOE_CHUNKED_PREFILL_SIZE', 8192))

            self.cpu_method = CPUMoEMethod(
                layer_idx, self.num_gpu_experts, cpuinfer, subpool_count,
                cpu_save, cpu_original_weight_path, cpu_weight_path, chunked_prefill_size
            )
        else:
            self.num_gpu_experts = -1
            self.cpu_method = None

        self.triton_kernel_moe_forward = None
        self.triton_kernel_moe_with_bias_forward = None
        if torch.cuda.is_available() and has_triton_kernels:
            from sglang.srt.layers.moe.fused_moe_triton.triton_kernels_moe import (
                triton_kernel_moe_forward as _tk_forward,
            )
            from sglang.srt.layers.moe.fused_moe_triton.triton_kernels_moe import (
                triton_kernel_moe_with_bias_forward as _tk_with_bias_forward,
            )

            self.triton_kernel_moe_forward = _tk_forward
            self.triton_kernel_moe_with_bias_forward = _tk_with_bias_forward

=======
>>>>>>> 17a57fd8
    def create_weights(
        self,
        layer: torch.nn.Module,
        num_experts: int,
        hidden_size: int,
        intermediate_size_per_partition: int,
        params_dtype: torch.dtype,
        with_bias: bool = False,
        **extra_weight_attrs,
    ):
        if self.cpu_method is not None:
            self.cpu_method.create_weights(
                layer, num_experts, hidden_size,
                intermediate_size_per_partition,
                params_dtype, **extra_weight_attrs
            )

        if self.num_gpu_experts !=-1:
            num_experts = self.num_gpu_experts
        self.num_gpu_experts = num_experts


        self.with_bias = with_bias

        if num_experts == 0:
            w13_weight = torch.nn.Parameter(torch.zeros(1), requires_grad=False)
            layer.register_parameter("w13_weight", w13_weight)
            set_weight_attrs(w13_weight, extra_weight_attrs)

            w2_weight = torch.nn.Parameter(torch.zeros(1), requires_grad=False)
            layer.register_parameter("w2_weight", w2_weight)
            set_weight_attrs(w2_weight, extra_weight_attrs)

            if self.with_bias:
                w13_weight_bias = torch.nn.Parameter(torch.zeros(1), requires_grad=False)
                layer.register_parameter("w13_weight_bias", w13_weight_bias)
                set_weight_attrs(w13_weight_bias, extra_weight_attrs)

                w12_weight_bias = torch.nn.Parameter(torch.zeros(1), requires_grad=False)
                layer.register_parameter("w2_weight_bias", w12_weight_bias)
                set_weight_attrs(w12_weight_bias, extra_weight_attrs)
        else:
            # Fused gate_up_proj (column parallel)
            w13_weight_n, w13_weight_k = 2 * intermediate_size_per_partition, hidden_size
            if self.use_triton_kernels:
                w13_weight_n, w13_weight_k = w13_weight_k, w13_weight_n
            w13_weight = torch.nn.Parameter(
                torch.empty(num_experts, w13_weight_n, w13_weight_k, dtype=params_dtype),
                requires_grad=False,
            )
            layer.register_parameter("w13_weight", w13_weight)
            set_weight_attrs(w13_weight, extra_weight_attrs)

            if self.with_bias:
                w13_weight_bias = torch.nn.Parameter(
                    torch.empty(
                        num_experts,
                        2 * intermediate_size_per_partition,
                        dtype=torch.float32,
                    ),
                    requires_grad=False,
                )
                layer.register_parameter("w13_weight_bias", w13_weight_bias)
                set_weight_attrs(w13_weight_bias, extra_weight_attrs)

            # down_proj (row parallel)
            w2_weight_n, w2_weight_k = (
                hidden_size,
                intermediate_size_per_partition,
            )
            if self.use_triton_kernels:
                w2_weight_n, w2_weight_k = w2_weight_k, w2_weight_n
            w2_weight = torch.nn.Parameter(
                torch.empty(num_experts, w2_weight_n, w2_weight_k, dtype=params_dtype),
                requires_grad=False,
            )
            layer.register_parameter("w2_weight", w2_weight)
            set_weight_attrs(w2_weight, extra_weight_attrs)

            if self.with_bias:
                w2_weight_bias = torch.nn.Parameter(
                    torch.empty(num_experts, hidden_size, dtype=torch.float32),
                    requires_grad=False,
                )
                layer.register_parameter("w2_weight_bias", w2_weight_bias)
                set_weight_attrs(w2_weight_bias, extra_weight_attrs)

    def process_weights_after_loading(self, layer: torch.nn.Module) -> None:
        if self.cpu_method is not None:
            self.cpu_method.process_weights_after_loading()

        if self.num_gpu_experts > 0 and _use_aiter:
            layer.w13_weight = torch.nn.Parameter(
                shuffle_weight(layer.w13_weight.data, (16, 16)),
                requires_grad=False,
            )
            torch.cuda.empty_cache()
            layer.w2_weight = torch.nn.Parameter(
                shuffle_weight(layer.w2_weight.data, (16, 16)),
                requires_grad=False,
            )
            torch.cuda.empty_cache()

        # Pack weight for get better performance on CPU
        if _is_cpu and _is_cpu_amx_available:
            _amx_process_weight_after_loading(layer, ["w13_weight", "w2_weight"])

        return

    def create_moe_runner(
        self, layer: torch.nn.Module, moe_runner_config: MoeRunnerConfig
    ):
        self.moe_runner_config = moe_runner_config
        backend = (
            MoeRunnerBackend.TRITON_KERNELS
            if self.use_triton_kernels
            else MoeRunnerBackend.TRITON
        )
        self.runner = MoeRunner(backend, moe_runner_config)

    def apply(
        self,
        layer: torch.nn.Module,
        dispatch_output: StandardDispatchOutput,
    ) -> CombineInput:
        return self.forward(
            layer=layer,
            dispatch_output=dispatch_output,
        )
    
    def _submit_to_cpu(self, moe_kexperts_param):
        bsz_tensor_cpu, expert_ids_cpu, weights_cpu, input_tensor_cpu, output_cpu = moe_kexperts_param
        self.cpu_method.cpu_infer.submit(
            self.cpu_method.moe.forward_task(
                bsz_tensor_cpu.data_ptr(), expert_ids_cpu.size(-1),
                expert_ids_cpu.data_ptr(), weights_cpu.data_ptr(),
                input_tensor_cpu.data_ptr(), output_cpu.data_ptr(),
                False
            )
        )

    # def _submit_cpu(
    #     self,
    #     x,
    #     topk_weights,
    #     topk_ids,
    # ):
    #     if self.tp_rank == 0:
    #         input_tensor_cpu, expert_ids_cpu, weights_cpu, output_cpu, bsz_tensor_cpu = \
    #             KExpertsCPUBuffer.get_buffer(x, self.cpu_method.num_experts_per_tok)
    #         topk_ids_long = topk_ids.to(torch.int64)
    #         input_tensor_cpu.copy_(x, non_blocking=True)
    #         expert_ids_cpu.copy_(topk_ids_long, non_blocking=True)
    #         weights_cpu.copy_(topk_weights, non_blocking=True)
    #         self.moe_kexperts_param = (bsz_tensor_cpu, expert_ids_cpu, weights_cpu, input_tensor_cpu, output_cpu)  
    #         torch_npu.npu._launch_host_func(
    #             torch.npu.current_stream(),
    #             self._submit_to_cpu,
    #             self.moe_kexperts_param
    #         )

    def _sync_to_cpu(self, empty_param):
        self.cpu_method.cpu_infer.sync()

    def sync(
        self, x
    ) -> torch.Tensor :
        if self.tp_rank == 0:
            _, _, _, output_cpu, _ = KExpertsCPUBuffer.get_buffer(x, self.cpu_method.num_experts_per_tok)
            torch_npu.npu._launch_host_func(
                torch.npu.current_stream(),
                self._sync_to_cpu,
                ()
            )
            output_gpu = output_cpu.to(device=x.device, non_blocking=True)
            output = output_gpu.to(dtype=x.dtype)
        return output

    def submit(
        self,
        layer: torch.nn.Module,
        dispatch_output: StandardDispatchOutput,
        **kwargs,
    ) -> torch.Tensor:
        from sglang.srt.layers.moe.token_dispatcher import StandardCombineInput
        x = dispatch_output.hidden_states
        topk_output = dispatch_output.topk_output

        topk_weights, topk_ids, _ = topk_output

        if self.tp_rank == 0:
            input_tensor_cpu, expert_ids_cpu, weights_cpu, output_cpu, bsz_tensor_cpu = \
                KExpertsCPUBuffer.get_buffer(x, self.cpu_method.num_experts_per_tok)
            topk_ids_long = topk_ids.to(torch.int64)

            input_tensor_cpu.copy_(x, non_blocking=True)
            expert_ids_cpu.copy_(topk_ids_long, non_blocking=True)
            weights_cpu.copy_(topk_weights, non_blocking=True)

            self.moe_kexperts_param = (bsz_tensor_cpu, expert_ids_cpu, weights_cpu, input_tensor_cpu, output_cpu)
            
            torch_npu.npu._launch_host_func(
                torch.npu.current_stream(),
                self._submit_to_cpu,
                self.moe_kexperts_param
            )
        return StandardCombineInput(hidden_states=torch.zeros_like(x))

    def forward_cuda(
        self,
        layer: torch.nn.Module,
        dispatch_output: StandardDispatchOutput,
    ) -> CombineInput:
        from sglang.srt.layers.moe.token_dispatcher import StandardCombineInput

        x = dispatch_output.hidden_states
        topk_output = dispatch_output.topk_output

        moe_runner_config = self.moe_runner_config

        backend = self.runner.runner_backend
        if backend.is_triton_kernels():
            from sglang.srt.layers.moe.moe_runner.triton_kernels import (
                TritonKernelsQuantInfo,
            )

            quant_info = TritonKernelsQuantInfo(
                w13_weight=layer.w13_weight,
                w2_weight=layer.w2_weight,
                w13_bias=getattr(layer, "w13_weight_bias", None),
                w2_bias=getattr(layer, "w2_weight_bias", None),
            )
            return self.runner.run(dispatch_output, quant_info)
        else:
            if _use_aiter:
                assert not moe_runner_config.no_combine, "unsupported"
                topk_weights, topk_ids, _ = topk_output
                if moe_runner_config.apply_router_weight_on_input:
                    assert (
                        topk_weights.dim() == 2
                    ), "`topk_weights` should be in shape (num_tokens, topk)"
                    _, topk = topk_weights.shape
                    assert (
                        topk == 1
                    ), "Only support topk=1 when `apply_router_weight_on_input` is True"
                    x = x * topk_weights.to(x.dtype)
                    topk_weights = torch.ones_like(
                        topk_weights, dtype=torch.float32
                    )  # topk_weights must be FP32 (float32)
                output = fused_moe(
                    x,
                    layer.w13_weight,
                    layer.w2_weight,
                    topk_weights,
                    topk_ids,
                    activation=(
                        ActivationType.Silu
                        if moe_runner_config.activation == "silu"
                        else ActivationType.Gelu
                    ),
                )
                return StandardCombineInput(hidden_states=output)
            else:
                quant_info = TritonMoeQuantInfo(
                    w13_weight=layer.w13_weight,
                    w2_weight=layer.w2_weight,
                    b13=getattr(layer, "w13_weight_bias", None),
                    b2=getattr(layer, "w2_weight_bias", None),
                )
                return self.runner.run(dispatch_output, quant_info)

    def forward_cpu(
        self,
        layer: torch.nn.Module,
        dispatch_output: StandardDispatchOutput,
    ) -> CombineInput:
        from sglang.srt.layers.moe.token_dispatcher import StandardCombineInput

        x = dispatch_output.hidden_states
        topk_output = dispatch_output.topk_output

        moe_runner_config = self.moe_runner_config

        assert (
            moe_runner_config.activation == "silu"
        ), f"activation = {moe_runner_config.activation} is not supported."

        if (
            use_intel_amx_backend(layer)
            and not moe_runner_config.apply_router_weight_on_input
        ):
            from sglang.srt.layers.moe.topk import apply_topk_weights_cpu

            topk_weights, topk_ids, _ = topk_output
            x, topk_weights = apply_topk_weights_cpu(
                moe_runner_config.apply_router_weight_on_input, topk_weights, x
            )
            output = torch.ops.sgl_kernel.fused_experts_cpu(
                x,
                layer.w13_weight,
                layer.w2_weight,
                topk_weights,
                topk_ids,
                False,  # inplace # See [Note] inplace should be False in fused_experts.
                False,  # use_int8_w8a8
                False,  # use_fp8_w8a16
                None,  # w1_scale
                None,  # w2_scale
                None,  # block_size
                None,  # a1_scale
                None,  # a2_scale
                True,  # is_vnni
            )
            return StandardCombineInput(hidden_states=output)
        else:
            from sglang.srt.layers.moe.fused_moe_native import moe_forward_native

            output = moe_forward_native(
                layer,
                x,
                topk_output,
                moe_runner_config,
            )
            return StandardCombineInput(hidden_states=output)

    def forward_npu(
        self,
        layer: torch.nn.Module,
        dispatch_output: StandardDispatchOutput,
    ) -> CombineInput:
        import torch_npu

        from sglang.srt.layers.moe.token_dispatcher import StandardCombineInput

        x = dispatch_output.hidden_states
        topk_weights, topk_ids, _ = dispatch_output.topk_output

        if self.cpu_method is not None and self.tp_rank == 0:
            input_tensor_cpu, expert_ids_cpu, weights_cpu, output_cpu, bsz_tensor_cpu = \
                KExpertsCPUBuffer.get_buffer(x, self.cpu_method.num_experts_per_tok)
            topk_ids_long = topk_ids.to(torch.int64)

            if torch.npu.is_current_stream_capturing():
                input_tensor_cpu.copy_(x, non_blocking=True)
                expert_ids_cpu.copy_(topk_ids_long, non_blocking=True)
                weights_cpu.copy_(topk_weights, non_blocking=True)
            else:
                input_tensor_cpu.copy_(x, non_blocking=False)
                expert_ids_cpu.copy_(topk_ids_long, non_blocking=False)
                weights_cpu.copy_(topk_weights, non_blocking=False)

            self.moe_kexperts_param = (bsz_tensor_cpu, expert_ids_cpu, weights_cpu, input_tensor_cpu, output_cpu)
            if torch.npu.is_current_stream_capturing():
                torch_npu.npu._launch_host_func(
                    torch.npu.current_stream(),
                    self._submit_to_cpu,
                    self.moe_kexperts_param
                )
            else:
                self._submit_to_cpu(self.moe_kexperts_param)

        if self.num_gpu_experts > 0:
            original_dtype = x.dtype
            num_tokens = x.shape[0]
            topk_weights = topk_weights.to(x.dtype)
            topk_ids = topk_ids.to(torch.int32)
            num_experts = layer.num_experts
            top_k = layer.top_k
            row_idx_len = num_tokens * top_k
            row_idx = (
                torch.arange(0, row_idx_len, dtype=torch.int32, device=topk_weights.device)
                .view(top_k, -1)
                .permute(1, 0)
                .contiguous()
            )

            hidden_states, expanded_row_idx, expanded_expert_idx = (
                torch_npu.npu_moe_init_routing(
                    x, row_idx=row_idx, expert_idx=topk_ids, active_num=num_tokens
                )
            )

            expert_tokens = torch_npu.npu_moe_compute_expert_tokens(
                expanded_expert_idx, num_experts
            )

            expert_tokens = expert_tokens.to(torch.int64)
            if layer.w13_weight.shape[-1] == layer.hidden_size:
                w13 = layer.w13_weight.transpose(1, 2)
                w2 = layer.w2_weight.transpose(1, 2)

            # gmm1: gate_up_proj
            hidden_states = torch_npu.npu_grouped_matmul(
                x=[hidden_states],
                weight=[w13],
                split_item=2,
                group_list_type=0,
                group_type=0,
                group_list=expert_tokens,
                output_dtype=original_dtype,
            )[0]

            # act_fn:
            if self.moe_runner_config.activation == "silu":
                hidden_states = torch_npu.npu_swiglu(hidden_states)
            else:
                from sglang.srt.layers.activation import GeluAndMul

                hidden_states = GeluAndMul()(hidden_states)

            # gmm2: down_proj
            hidden_states = torch_npu.npu_grouped_matmul(
                x=[hidden_states],
                weight=[w2],
                split_item=2,
                group_list_type=0,
                group_type=0,
                group_list=expert_tokens,
                output_dtype=original_dtype,
            )[0]

            final_hidden_states = torch_npu.npu_moe_finalize_routing(
                hidden_states,
                skip1=None,
                skip2=None,
                bias=None,
                scales=topk_weights,
                expanded_src_to_dst_row=expanded_row_idx,
                export_for_source_row=topk_ids,
            )
        else:
            final_hidden_states = torch.zeros_like(x)

        if self.cpu_method is not None and self.tp_rank == 0:
            if torch.npu.is_current_stream_capturing():
                torch_npu.npu._launch_host_func(
                    torch.npu.current_stream(),
                    self._sync_to_cpu,
                    ()
                )
                output_gpu = output_cpu.to(device=x.device, non_blocking=True)
            else:
                self._sync_to_cpu(())
                output_gpu = output_cpu.to(device=x.device, non_blocking=False)
            output_cpuinfer = output_gpu.to(dtype=x.dtype)
            final_hidden_states = final_hidden_states + output_cpuinfer

        return StandardCombineInput(hidden_states=final_hidden_states)

    def forward_tpu(self, *args, **kwargs) -> CombineInput:
        raise NotImplementedError("The TPU backend currently does not support MoE.")

    forward_native = forward_cpu

class CPUMoEMethod():
    """Pure CPU inference MoE method"""
    
    CPU_INFER = None
    SafeTensor_Loader = None
    
    def __init__(self,
                 layer_idx, num_gpu_experts, cpuinfer, subpool_count, 
                 cpu_save, cpu_original_weight_path, cpu_weight_path, chunked_prefill_size):
        self.tp_rank = get_tensor_model_parallel_rank()
        if self.tp_rank != 0:
            return
        if CPUMoEMethod.CPU_INFER is None:
            print(f"subpool count is {subpool_count}", flush=True)
            worker_config = cpuinfer_ext.WorkerPoolConfig()
            subpool_numa_map = list(range(subpool_count))
            subpool_thread_count = [
            cpuinfer // subpool_count + (1 if i < cpuinfer % subpool_count else 0)
            for i in range(subpool_count)
            ]

            worker_config.subpool_count = subpool_count
            worker_config.subpool_numa_map= subpool_numa_map
            worker_config.subpool_thread_count = subpool_thread_count
            CPUMoEMethod.CPU_INFER = cpuinfer_ext.CPUInfer(worker_config)
        self.cpu_infer = CPUMoEMethod.CPU_INFER
        # read safetensor weight
        self.load_merged_weight = False
        if cpu_save:
            if glob.glob(os.path.join(cpu_original_weight_path, "*.safetensors")):
                self.load_merged_weight = True
            else:
                raise RuntimeError(f"Cannot find safetensors in {cpu_original_weight_path} for cpu_save mode")
            if CPUMoEMethod.SafeTensor_Loader is None:
                CPUMoEMethod.SafeTensor_Loader = SafeTensorLoader(cpu_original_weight_path)
            self.safetensor_loader = CPUMoEMethod.SafeTensor_Loader
        else:
            if glob.glob(os.path.join(cpu_weight_path, "*.safetensors")):
                self.load_merged_weight = True
            if self.load_merged_weight:
                if CPUMoEMethod.SafeTensor_Loader is None:
                    CPUMoEMethod.SafeTensor_Loader = SafeTensorLoader(cpu_weight_path)
                self.safetensor_loader = CPUMoEMethod.SafeTensor_Loader
        self.layer_idx = layer_idx
        self.num_gpu_experts = num_gpu_experts
        self.cpu_save = cpu_save
        self.cpu_weight_path = cpu_weight_path
        self.chunked_prefill_size = chunked_prefill_size
        
        if not CPUINFER_AVAILABLE:
            raise ImportError("CPUInfer is not available. Please install cpuinfer_ext.")
            
    
    def create_weights(self, layer: torch.nn.Module, num_experts: int, 
                      hidden_size: int, intermediate_size_per_partition: int, 
                      params_dtype: torch.dtype, **extra_weight_attrs):
        self.experts_num = num_experts
        self.num_experts_per_tok = extra_weight_attrs.pop("top_k")
        self.hidden_size = hidden_size
        self.moe_intermediate_size = extra_weight_attrs.pop("intermediate_size_full")
        
        if self.tp_rank != 0:
            return
            
        # No GPU weights needed for pure CPU inference
        logger.info(f"NPU_W8A8CPUMoEMethod creating weights for layer {self.layer_idx}")
    
    def process_weights_after_loading(self) -> None:
        if self.tp_rank != 0:
            return

        if is_npu():
            torch.npu.synchronize()

        moe_config = MOEConfig(
            self.experts_num,
            self.num_experts_per_tok,
            self.hidden_size,
            self.moe_intermediate_size
        )
        moe_config.layer_idx = self.layer_idx
        moe_config.pool = self.cpu_infer.backend_
        moe_config.max_len = self.chunked_prefill_size

        if self.load_merged_weight:
            gate_proj_ptr = 0
            up_proj_ptr = 0
            down_proj_ptr = 0

            if self.load_merged_weight:
                base_key = f"model.layers.{self.layer_idx}"
                # Load pre-sliced NUMA experts
                w = self.safetensor_loader.load_experts(base_key)

                self.gate_proj = torch.cat(w["gate_weight"], dim=0).contiguous()
                self.up_proj   = torch.cat(w["up_weight"], dim=0).contiguous()
                self.down_proj = torch.cat(w["down_weight"], dim=0).contiguous()
                
                gate_proj_ptr = self.gate_proj.data_ptr()
                up_proj_ptr = self.up_proj.data_ptr()
                down_proj_ptr = self.down_proj.data_ptr()

            moe_config.gate_proj = gate_proj_ptr
            moe_config.up_proj = up_proj_ptr
            moe_config.down_proj = down_proj_ptr

            if self.cpu_save:
                moe_config.save = True
                moe_config.load = False
            else:
                moe_config.load = True
            moe_config.path = self.cpu_weight_path
        else:
            moe_config.load = True
            moe_config.path = self.cpu_weight_path

        moe_config.hidden_type = ggml_type.BF16
        moe_config.output_type = ggml_type.FP32

        self.moe = KMLInt4_MOE(moe_config)

        self.cpu_infer.submit(
            self.moe.load_weights_task()
        )
        self.cpu_infer.sync()

        del moe_config

        if self.load_merged_weight:
            del self.gate_proj
            del self.up_proj
            del self.down_proj

            del w

        logger.info(f"Loading W8A8 weights from {self.cpu_weight_path} for layer {self.layer_idx}")

    def create_moe_runner(
        self, layer: torch.nn.Module, moe_runner_config: MoeRunnerConfig
    ):
        self.moe_runner_config = moe_runner_config

    def apply(
            self, 
            layer: torch.nn.Module,
            dispatch_output: StandardDispatchOutput,
            **kwargs) -> torch.Tensor:

        raise RuntimeError("NPU_W8A8CPUMoEMethod shouldn't be used directly.")<|MERGE_RESOLUTION|>--- conflicted
+++ resolved
@@ -164,7 +164,6 @@
         self.use_triton_kernels = use_triton_kernels
         self.with_bias = False
 
-<<<<<<< HEAD
         # Initialize CPUInfer
         self.tp_rank = get_tensor_model_parallel_rank()
 
@@ -201,8 +200,6 @@
             self.triton_kernel_moe_forward = _tk_forward
             self.triton_kernel_moe_with_bias_forward = _tk_with_bias_forward
 
-=======
->>>>>>> 17a57fd8
     def create_weights(
         self,
         layer: torch.nn.Module,
