from __future__ import annotations

from types import MappingProxyType
<<<<<<< HEAD
from typing import (
    TYPE_CHECKING,
    Any,
    Callable,
    Dict,
    List,
    Mapping,
    Optional,
    Tuple,
    Union,
    cast,
)
from safetensors import safe_open
import os,glob,logging
import numpy as np
=======
from typing import TYPE_CHECKING, Any, Dict, List, Mapping, Optional, Tuple, Union, cast

>>>>>>> 17a57fd8
import torch
from torch.nn.parameter import Parameter

from sglang.srt.distributed import get_tensor_model_parallel_world_size
from sglang.srt.layers.amx_utils import _amx_process_weight_after_loading
from sglang.srt.layers.moe import MoeRunner, MoeRunnerBackend, MoeRunnerConfig
from sglang.srt.layers.moe.moe_runner.triton import TritonMoeQuantInfo
from sglang.srt.layers.parameter import (
    ChannelQuantScaleParameter,
    ModelWeightParameter,
    PerTensorScaleParameter,
)
from sglang.srt.layers.cpuinfer import KExpertsCPUBuffer, SafeTensorLoader
from sglang.srt.layers.quantization.base_config import (
    FusedMoEMethodBase,
    LinearMethodBase,
    QuantizationConfig,
    QuantizeMethodBase,
)
from sglang.srt.layers.quantization.compressed_tensors.utils import should_ignore_layer
from sglang.srt.layers.quantization.int8_kernel import per_token_quant_int8
from sglang.srt.layers.quantization.unquant import UnquantizedLinearMethod
from sglang.srt.utils import (
    apply_module_patch,
    cpu_has_amx_support,
    is_cpu,
    is_cuda,
    is_npu,
    set_weight_attrs,
    use_intel_amx_backend,
)
try:
    import cpuinfer_ext
    from sglang.srt.distributed import get_tensor_model_parallel_rank
    CPUINFER_AVAILABLE = True
    if CPUINFER_AVAILABLE and cpuinfer_ext:
        # from cpuinfer_ext import QuantConfig
        from cpuinfer_ext.kvcache import ggml_type
        from cpuinfer_ext.moe import MOEConfig, KMLInt4_MOE, KMLInt8_MOE
except ImportError as e:
    print(f"[WARN]: CPUInfer is not available {e.msg}")
    CPUINFER_AVAILABLE = False
    cpuinfer_ext = None

if TYPE_CHECKING:
    from sglang.srt.layers.moe.token_dispatcher import (
        CombineInput,
        StandardDispatchOutput,
    )
logger = logging.getLogger(__name__)

_is_cuda = is_cuda()
_is_cpu_amx_available = cpu_has_amx_support()
_is_cpu = is_cpu()
if _is_cuda:
    from sgl_kernel import int8_scaled_mm
_is_npu = is_npu()

if _is_npu:
    import torch_npu

    try:
        from mindie_turbo import _ops as ops
        from mindie_turbo.quantize.quant_utils import quant_per_tensor
    except ImportError:
        useMindIETurbo = False
    else:
        useMindIETurbo = True

# func refers to RMSNorm.__init__
def npu_wrapper_rmsnorm_init(func):
    def init(self, hidden_size: int, **extra_args) -> None:
        func(self, hidden_size, **extra_args)
        self.ignore_anti = True
        # The Ascend w8a8_int8 quantization requires adding a bias in rmsnorm
        self.bias = torch.nn.Parameter(torch.zeros(hidden_size), requires_grad=False)

    return init


# func refers to RMSNorm.forward_oot
def npu_wrapper_rmsnorm_forward(func):
    def _rmsnorm_forward_oot(
        self,
        x: torch.Tensor,
        residual: Optional[torch.Tensor] = None,
    ) -> Union[torch.Tensor, Tuple[torch.Tensor, torch.Tensor]]:
        if not x.is_contiguous():
            x = x.contiguous()
        if residual is not None:
            out, _, residual_out = torch_npu.npu_add_rms_norm(
                residual, x, self.weight.data, self.variance_epsilon
            )
            out = out + self.bias
            return out.to(x.dtype), residual_out

        out = torch_npu.npu_rms_norm(x, self.weight.data, self.variance_epsilon)[0]
        out = out + self.bias
        return out.to(x.dtype)

    return _rmsnorm_forward_oot


def npu_fused_experts(
    hidden_states: torch.Tensor,
    w13: torch.Tensor,
    w13_scale: torch.Tensor,
    w2: torch.Tensor,
    w2_scale: torch.Tensor,
    topk_weights: torch.Tensor,
    topk_ids: torch.Tensor,
    top_k: int,
    **kwargs,
):
    w13_offset = kwargs.get("w13_offset", None)
    w2_offset = kwargs.get("w2_offset", None)
    use_wna16 = kwargs.get("use_wna16", False)

    original_shape = hidden_states.shape
    original_dtype = hidden_states.dtype
    scale_dtype = original_dtype if original_dtype == torch.bfloat16 else torch.float32
    if len(original_shape) == 3:
        hidden_states = hidden_states.view(-1, hidden_states.shape[-1])
    num_tokens = hidden_states.shape[0]
    num_experts = w13.shape[0]
    row_idx_len = num_tokens * top_k
    row_idx = (
        torch.arange(0, row_idx_len, dtype=torch.int32, device=topk_weights.device)
        .view(top_k, -1)
        .permute(1, 0)
        .contiguous()
    )
    hidden_states, expanded_row_idx, expanded_expert_idx = (
        torch_npu.npu_moe_init_routing(
            hidden_states, row_idx=row_idx, expert_idx=topk_ids, active_num=num_tokens
        )
    )
    expert_tokens = torch_npu.npu_moe_compute_expert_tokens(
        expanded_expert_idx, num_experts
    )
    expert_tokens = expert_tokens.to(torch.int64)
    # gmm1: gate_up_proj
    if not use_wna16:
        hidden_states, pertoken_scale = torch_npu.npu_dynamic_quant(hidden_states)
        scale_args13 = {
            "scale": [w13_scale.to(scale_dtype)],
            "per_token_scale": [pertoken_scale],
        }
    else:
        scale_args13 = {
            "antiquant_scale": [w13_scale],
            "antiquant_offset": [w13_offset],
        }

    hidden_states = torch_npu.npu_grouped_matmul(
        x=[hidden_states],
        weight=[w13],
        **scale_args13,
        split_item=2,
        group_list_type=0,
        group_type=0,
        group_list=expert_tokens,
        output_dtype=original_dtype,
    )[0]
    # act_fn: swiglu
    hidden_states = torch_npu.npu_swiglu(hidden_states)
    if not use_wna16:
        hidden_states, pertoken_scale = torch_npu.npu_dynamic_quant(hidden_states)

        scale_args2 = {
            "scale": [w2_scale.to(scale_dtype)],
            "per_token_scale": [pertoken_scale],
        }
    else:
        scale_args2 = {"antiquant_scale": [w2_scale], "antiquant_offset": [w2_offset]}
    # gmm2: down_proj
    hidden_states = torch_npu.npu_grouped_matmul(
        x=[hidden_states],
        weight=[w2],
        **scale_args2,
        split_item=2,
        group_list_type=0,
        group_type=0,
        group_list=expert_tokens,
        output_dtype=original_dtype,
    )[0]

    final_hidden_states = torch_npu.npu_moe_finalize_routing(
        hidden_states,
        skip1=None,
        skip2=None,
        bias=None,
        scales=topk_weights,
        expanded_src_to_dst_row=expanded_row_idx,
        export_for_source_row=topk_ids,
    )
    if len(original_shape) == 3:
        final_hidden_states = final_hidden_states.view(original_shape)
    return final_hidden_states


class W8A8Int8Config(QuantizationConfig):
    """Config class for W8A8 Int8 Quantization.

    - Weight: static, per-channel, symmetric
    - Activation: dynamic, per-token, symmetric
    """

    def __init__(self, quant_config: Dict[str, Any] = {}):
        super().__init__()
        self.quant_description = quant_config
        self.is_dynamic = quant_config.get("is_dynamic", False)
        ignore = cast(List[str], quant_config.get("ignore", []))
        self.ignore = ignore if ignore is not None else []
        packed_modules_mapping = quant_config.get("packed_modules_mapping", {})
        self.packed_modules_mapping = (
            packed_modules_mapping if packed_modules_mapping is not None else {}
        )

        if _is_npu:
            # Ascend w8a8_int8 quantization with bias, use wrappers to isolate the effects between models
            for name in self.quant_description.keys():
                if "norm.bias" in name:
                    apply_module_patch(
                        "sglang.srt.layers.layernorm.RMSNorm",
                        "__init__",
                        [npu_wrapper_rmsnorm_init],
                    )
                    apply_module_patch(
                        "sglang.srt.layers.layernorm.RMSNorm",
                        "forward_npu",
                        [npu_wrapper_rmsnorm_forward],
                    )

    @classmethod
    def get_supported_act_dtypes(cls) -> List[torch.dtype]:
        return (
            [torch.float16, torch.bfloat16]
            if not _is_npu
            else [torch.int8, torch.float16, torch.bfloat16]
        )

    @classmethod
    def get_min_capability(cls) -> int:
        if _is_npu:
            raise NotImplementedError(
                'NPU hardware does not support "get_min_capability" feature.'
            )
        else:
            return 75

    @classmethod
    def get_name(self) -> str:
        return "w8a8_int8"

    @classmethod
    def get_config_filenames(cls) -> List[str]:
        filenames = []
        if _is_npu:
            filenames.append("quant_model_description.json")
        return filenames

    @classmethod
    def from_config(cls, config: Dict[str, Any]) -> W8A8Int8Config:
        return cls(config)

    def get_quant_method(
        self,
        layer: torch.nn.Module,
        prefix: str,
    ) -> Optional[QuantizeMethodBase]:
        from sglang.srt.layers.linear import LinearBase
        from sglang.srt.layers.moe.fused_moe_triton import FusedMoE

        if _is_npu:
            if isinstance(layer, LinearBase):
                key = "model"
                if "vision_model" in prefix:
                    key = "vision_model"
                elif "visual" in prefix:
                    key = "visual"
                packed_modules_mapping_subset = self.packed_modules_mapping.get(key, {})
                prefix_in_quant_config = prefix
                proj_name = prefix.split(".")[-1]
                if proj_name in packed_modules_mapping_subset:
                    prefix_in_quant_config = prefix.replace(
                        proj_name, packed_modules_mapping_subset[proj_name][0]
                    )
                self.is_dynamic = (
                    self.quant_description[prefix_in_quant_config + ".weight"]
                    == "W8A8_DYNAMIC"
                )
                if self.is_layer_skipped(prefix, packed_modules_mapping_subset):
                    return UnquantizedLinearMethod()
                return (
                    NPU_W8A8DynamicLinearMethod(self)
                    if self.is_dynamic
                    else NPU_W8A8LinearMethod(self)
                )
            elif isinstance(layer, FusedMoE):
                if os.environ.get('MOE_CPU_WEIGHT_PATH') is not None:
                    import re
                    match = re.search(r"(\d+)\.mlp", prefix)
                    assert match
                    layer_id = int(match.group(1))
                    return NPU_W8A8CPUEPMoEMethod(self, layer_id)
                else:
                    return NPU_W8A8MoEMethod(self)
            return None

        if should_ignore_layer(
            prefix, ignore=self.ignore, fused_mapping=self.packed_modules_mapping
        ):
            return UnquantizedLinearMethod()
        if isinstance(layer, LinearBase):
            return W8A8Int8LinearMethod(self)
        elif isinstance(layer, FusedMoE):
            return W8A8Int8MoEMethod(self)
        return None

    def is_layer_skipped(
        self, prefix: str, fused_mapping: Mapping[str, List[str]] = MappingProxyType({})
    ):
        # adapted from vllm.model_executor.layers.quantization.utils.quant_utils.is_layer_skipped
        proj_name = prefix.split(".")[-1]
        if proj_name in fused_mapping:
            shard_prefixes = [
                prefix.replace(proj_name, shard_proj_name)
                for shard_proj_name in fused_mapping[proj_name]
            ]

            is_skipped = None
            for shard_prefix in shard_prefixes:
                is_shard_skipped = (
                    self.quant_description[shard_prefix + ".weight"] == "FLOAT"
                )

                if is_skipped is None:
                    is_skipped = is_shard_skipped
                elif is_shard_skipped != is_skipped:
                    raise ValueError(
                        f"Detected some but not all shards of {prefix} "
                        "are quantized. All shards of fused layers "
                        "to have the same precision."
                    )
        else:
            is_skipped = self.quant_description[prefix + ".weight"] == "FLOAT"

        assert is_skipped is not None
        return is_skipped

    def get_scaled_act_names(self) -> List[str]:
        return []


class W8A8Int8LinearMethod(LinearMethodBase):

    def __init__(self, quantization_config: W8A8Int8Config):
        self.quantization_config = quantization_config

    def process_weights_after_loading(self, layer: torch.nn.Module) -> None:
        if _is_cpu:
            assert (
                _is_cpu_amx_available
            ), "W8A8Int8LinearMethod on CPU requires that CPU has AMX support"
            _amx_process_weight_after_loading(layer, ["weight"])
        else:
            layer.weight = Parameter(layer.weight.t(), requires_grad=False)
        layer.weight_scale = Parameter(layer.weight_scale.data, requires_grad=False)

    def create_weights(
        self,
        layer: torch.nn.Module,
        input_size_per_partition: int,
        output_partition_sizes: List[int],
        input_size: int,
        output_size: int,
        params_dtype: torch.dtype,
        **extra_weight_attrs,
    ):

        weight_loader = extra_weight_attrs.get("weight_loader")
        self.logical_widths = output_partition_sizes

        weight = ModelWeightParameter(
            data=torch.empty(
                sum(output_partition_sizes), input_size_per_partition, dtype=torch.int8
            ),
            input_dim=1,
            output_dim=0,
            weight_loader=weight_loader,
        )
        layer.register_parameter("weight", weight)

        weight_scale = ChannelQuantScaleParameter(
            data=torch.empty((sum(output_partition_sizes), 1), dtype=torch.float32),
            output_dim=0,
            weight_loader=weight_loader,
        )
        layer.register_parameter("weight_scale", weight_scale)

    def apply(
        self,
        layer: torch.nn.Module,
        x: torch.Tensor,
        bias: Optional[torch.Tensor] = None,
    ):
        if use_intel_amx_backend(layer):
            return torch.ops.sgl_kernel.int8_scaled_mm_with_quant(
                x,
                layer.weight,
                layer.weight_scale,
                bias,
                x.dtype,
                True,  # is_vnni
            )
        x_q, x_scale = per_token_quant_int8(x)

        x_q_2d = x_q.view(-1, x_q.shape[-1])
        x_scale_2d = x_scale.view(-1, x_scale.shape[-1])
        output_shape = [*x_q.shape[:-1], layer.weight.shape[1]]

        output = int8_scaled_mm(
            x_q_2d,
            layer.weight,
            x_scale_2d,
            layer.weight_scale,
            out_dtype=x.dtype,
            bias=bias,
        )

        return output.view(output_shape)


class W8A8Int8MoEMethod(FusedMoEMethodBase):
    """MoE method for INT8.
    Supports loading INT8 checkpoints with static weight scale and
    dynamic/static activation scale.
    Also supports loading quantized FP16/BF16 model checkpoints with dynamic
    activation scaling. The weight scaling factor will be initialized after
    the model weights are loaded.
    Args:
        quant_config: The quantization config.
    """

    def __init__(self, quant_config: W8A8Int8Config,num_gpu_experts : int = -1):
        self.quant_config = quant_config
        self.num_gpu_experts = num_gpu_experts


    def create_weights(
        self,
        layer: torch.nn.Module,
        num_experts: int,
        hidden_size: int,
        intermediate_size_per_partition: int,
        params_dtype: torch.dtype,
        **extra_weight_attrs,
    ):
        if self.num_gpu_experts!=-1: 
            num_experts=self.num_gpu_experts
        from sglang.srt.layers.moe.fused_moe_triton import FusedMoeWeightScaleSupported

        tp_size = get_tensor_model_parallel_world_size()

        # WEIGHTS
        w13_weight = torch.nn.Parameter(
            torch.empty(
                num_experts,
                2 * intermediate_size_per_partition,
                hidden_size,
                dtype=torch.int8,
            ),
            requires_grad=False,
        )
        layer.register_parameter("w13_weight", w13_weight)
        set_weight_attrs(w13_weight, extra_weight_attrs)

        w2_weight = torch.nn.Parameter(
            torch.empty(
                num_experts,
                hidden_size,
                intermediate_size_per_partition,
                dtype=torch.int8,
            ),
            requires_grad=False,
        )
        layer.register_parameter("w2_weight", w2_weight)
        set_weight_attrs(w2_weight, extra_weight_attrs)

        w13_weight_scale = torch.nn.Parameter(
            torch.ones(
                num_experts, 2 * intermediate_size_per_partition, 1, dtype=torch.float32
            ),
            requires_grad=False,
        )
        w2_weight_scale = torch.nn.Parameter(
            torch.ones(num_experts, hidden_size, 1, dtype=torch.float32),
            requires_grad=False,
        )
        layer.register_parameter("w13_weight_scale", w13_weight_scale)
        layer.register_parameter("w2_weight_scale", w2_weight_scale)

        extra_weight_attrs.update(
            {"quant_method": FusedMoeWeightScaleSupported.CHANNEL.value}
        )

        set_weight_attrs(w13_weight_scale, extra_weight_attrs)
        set_weight_attrs(w2_weight_scale, extra_weight_attrs)

        w13_input_scale = None
        layer.register_parameter("w13_input_scale", w13_input_scale)

        w2_input_scale = None
        layer.register_parameter("w2_input_scale", w2_input_scale)

    def process_weights_after_loading(self, layer: torch.nn.Module) -> None:
        if _is_cpu:
            assert (
                _is_cpu_amx_available
            ), "W8A8Int8MoEMethod on CPU requires that CPU has AMX support"
            _amx_process_weight_after_loading(layer, ["w13_weight", "w2_weight"])
        else:
            layer.w13_weight = Parameter(layer.w13_weight, requires_grad=False)
            layer.w2_weight = Parameter(layer.w2_weight, requires_grad=False)
        layer.w13_weight_scale = Parameter(
            layer.w13_weight_scale.data, requires_grad=False
        )
        layer.w2_weight_scale = Parameter(
            layer.w2_weight_scale.data, requires_grad=False
        )

    def create_moe_runner(
        self, layer: torch.nn.Module, moe_runner_config: MoeRunnerConfig
    ):
        self.moe_runner_config = moe_runner_config
        self.runner = MoeRunner(MoeRunnerBackend.TRITON, moe_runner_config)

    def apply(
        self,
        layer: torch.nn.Module,
        dispatch_output: StandardDispatchOutput,
    ) -> torch.Tensor:
        from sglang.srt.layers.moe.token_dispatcher import StandardCombineInput

        x = dispatch_output.hidden_states
        topk_output = dispatch_output.topk_output

        if use_intel_amx_backend(layer):
            from sglang.srt.layers.moe.topk import apply_topk_weights_cpu

            topk_weights, topk_ids, _ = topk_output
            x, topk_weights = apply_topk_weights_cpu(
                self.moe_runner_config.apply_router_weight_on_input, topk_weights, x
            )
            output = torch.ops.sgl_kernel.fused_experts_cpu(
                x,
                layer.w13_weight,
                layer.w2_weight,
                topk_weights,
                topk_ids,
                False,  # inplace See [Note] inplace should be False in fused_experts.
                True,  # use_int8_w8a8
                False,  # use_fp8_w8a16
                layer.w13_weight_scale,  # w1_scale
                layer.w2_weight_scale,  # w2_scale
                None,  # block_size
                layer.w13_input_scale,  # a1_scale
                layer.w2_input_scale,  # a2_scale
                True,  # is_vnni
            )
            return StandardCombineInput(hidden_states=output)

        quant_info = TritonMoeQuantInfo(
            w13_weight=layer.w13_weight,
            w2_weight=layer.w2_weight,
            use_int8_w8a8=True,
            per_channel_quant=True,
            w13_scale=layer.w13_weight_scale,
            w2_scale=layer.w2_weight_scale,
            a13_scale=layer.w13_input_scale,
            a2_scale=layer.w2_input_scale,
        )
        return self.runner.run(dispatch_output, quant_info)


class NPU_W8A8LinearMethodImpl:
    """Linear method for NPU W8A8."""

    def __init__(self) -> None:
        # aclnn quant matmul requires to transpose matrix B, set to true by default.
        self.transpose_weight = True

    @staticmethod
    def get_weight(
        input_size: int,
        output_size: int,
        params_dtype: torch.dtype = torch.bfloat16,
    ) -> Dict[str, Any]:
        params_dict = {"weight": torch.empty(output_size, input_size, dtype=torch.int8)}
        return params_dict

    @staticmethod
    def get_pertensor_param(params_dtype: torch.dtype) -> Dict[str, Any]:
        params_dict = {}
        params_dict["input_scale"] = torch.empty(1, dtype=params_dtype)
        params_dict["input_offset"] = torch.empty(1, dtype=params_dtype)
        return params_dict

    @staticmethod
    def get_perchannel_param(
        output_size: int,
        params_dtype: torch.dtype,
    ) -> Dict[str, Any]:
        params_dict = {}
        params_dict["quant_bias"] = torch.empty(output_size, dtype=torch.int32)
        if params_dtype == torch.bfloat16:
            params_dict["deq_scale"] = torch.empty(output_size, dtype=torch.float32)
        elif params_dtype == torch.float16:
            params_dict["deq_scale"] = torch.empty(output_size, dtype=torch.int64)
        params_dict["weight_scale"] = torch.empty(output_size, 1, dtype=params_dtype)
        params_dict["weight_offset"] = torch.empty(output_size, 1, dtype=params_dtype)
        return params_dict

    @staticmethod
    def apply(
        layer: torch.nn.Module,
        x: torch.Tensor,
        bias: Optional[torch.Tensor] = None,
    ) -> torch.Tensor:
        # To prevent import loops
        from sglang.srt.layers.linear import RowParallelLinear

        original_dtype = x.dtype
        if original_dtype != torch.int8:
            x = torch_npu.npu_quantize(
                x,
                layer.aclnn_input_scale_reciprocal,
                layer.aclnn_input_offset,
                torch.qint8,
                -1,
                False,
            )
        # Only fuse bias add into GEMM for rank 0 (this ensures that
        # bias will not get added more than once in Attention TP>1 case)
        if isinstance(layer, RowParallelLinear) and layer.tp_rank > 0:
            quant_bias = None
        else:
            quant_bias = layer.quant_bias
        return torch_npu.npu_quant_matmul(
            x,
            layer.weight,
            layer.deq_scale,
            bias=quant_bias,
            output_dtype=original_dtype,
        )

    def process_weights_after_loading(self, layer):
        expanding_factor = layer.weight.data.shape[1]
        layer.aclnn_input_scale = torch.nn.Parameter(
            layer.input_scale.data.repeat(expanding_factor).to(device="npu"),
            requires_grad=False,
        )
        layer.aclnn_input_scale_reciprocal = 1 / torch.nn.Parameter(
            layer.input_scale.data.repeat(expanding_factor).to(device="npu"),
            requires_grad=False,
        )
        layer.aclnn_input_offset = torch.nn.Parameter(
            layer.input_offset.data.repeat(expanding_factor).to(device="npu"),
            requires_grad=False,
        )
        if self.transpose_weight:
            layer.weight.data = layer.weight.data.transpose(0, 1).contiguous()
        layer.weight_scale.data = torch.flatten(layer.weight_scale.data)
        layer.weight_offset.data = torch.flatten(layer.weight_offset.data)
        layer.weight.data = torch_npu.npu_format_cast(layer.weight.data, 29)


class NPU_W8A8LinearMethodMTImpl:
    """Linear method for NPU W8A8."""

    def __init__(self) -> None:
        self.transpose_weight = True

    @staticmethod
    def get_weight(
        input_size: int,
        output_size: int,
        params_dtype: torch.dtype = torch.bfloat16,
    ) -> Dict[str, Any]:
        params_dict = {"weight": torch.empty(output_size, input_size, dtype=torch.int8)}
        return params_dict

    @staticmethod
    def get_pertensor_param(params_dtype: torch.dtype) -> Dict[str, Any]:
        params_dict = {}
        params_dict["input_scale"] = torch.empty(1, dtype=params_dtype)
        params_dict["input_offset"] = torch.empty(1, dtype=torch.int8)
        return params_dict

    @staticmethod
    def get_perchannel_param(
        output_size: int,
        params_dtype: torch.dtype,
    ) -> Dict[str, Any]:
        params_dict = {}
        params_dict["quant_bias"] = torch.empty(output_size, dtype=torch.int32)
        if params_dtype == torch.bfloat16:
            params_dict["deq_scale"] = torch.empty(output_size, dtype=torch.float32)
        elif params_dtype == torch.float16:
            params_dict["deq_scale"] = torch.empty(output_size, dtype=torch.int64)
        params_dict["weight_scale"] = torch.empty(output_size, 1, dtype=params_dtype)
        params_dict["weight_offset"] = torch.empty(output_size, 1, dtype=params_dtype)
        return params_dict

    @staticmethod
    def apply(
        layer: torch.nn.Module,
        x: torch.Tensor,
        bias: Optional[torch.Tensor] = None,
    ) -> torch.Tensor:
        # To prevent import loops
        from sglang.srt.layers.linear import RowParallelLinear

        original_dtype = x.dtype
        if original_dtype != torch.int8:
            x = quant_per_tensor(x, layer.input_scale, layer.input_offset)

        # Only fuse bias add into GEMM for rank 0 (this ensures that
        # bias will not get added more than once in Attention TP>1 case)
        if isinstance(layer, RowParallelLinear) and layer.tp_rank > 0:
            quant_bias = None
        else:
            quant_bias = layer.quant_bias

        return ops.quant_matmul(
            x=x, weight=layer.weight, deq_scale=layer.deq_scale, deq_bias=quant_bias
        )

    def process_weights_after_loading(self, layer):
        layer.aclnn_deq_scale = torch.nn.Parameter(
            torch_npu.npu_trans_quant_param(layer.deq_scale.npu()).to(device="npu"),
            requires_grad=False,
        )


class NPU_W8A8LinearMethod(LinearMethodBase):
    """Linear method for NPU quantization.

    This class search for specific quantization
    implementation supported on NPU hardware for linear methods.

    Args:
        quant_config: The NPU quantization config.
    """

    def __init__(self, quantization_config: W8A8Int8Config) -> None:
        self.quantization_config = quantization_config
        self.quant_method = (
            NPU_W8A8LinearMethodMTImpl()
            if useMindIETurbo
            else NPU_W8A8LinearMethodImpl()
        )

    def create_weights(
        self,
        layer: torch.nn.Module,
        input_size_per_partition: int,
        output_partition_sizes: List[int],
        input_size: int,
        output_size: int,
        params_dtype: torch.dtype,
        **extra_weight_attrs,
    ) -> None:
        output_size_per_partition = sum(output_partition_sizes)
        weight_loader = extra_weight_attrs.get("weight_loader")

        weight_dict = self.quant_method.get_weight(
            input_size_per_partition, output_size_per_partition, params_dtype
        )
        for weight_name, weight_param in weight_dict.items():
            param = torch.nn.Parameter(weight_param, requires_grad=False)
            set_weight_attrs(param, {"input_dim": 1, "output_dim": 0})
            layer.register_parameter(weight_name, param)
            set_weight_attrs(param, extra_weight_attrs)

        pertensor_dict = self.quant_method.get_pertensor_param(params_dtype)
        for pertensor_name, pertensor_param in pertensor_dict.items():
            param = PerTensorScaleParameter(
                data=pertensor_param, weight_loader=weight_loader
            )
            # disable warning
            param.ignore_warning = True
            layer.register_parameter(pertensor_name, param)

        perchannel_dict = self.quant_method.get_perchannel_param(
            output_size_per_partition, params_dtype
        )
        for perchannel_name, perchannel_param in perchannel_dict.items():
            param = torch.nn.Parameter(perchannel_param, requires_grad=False)
            set_weight_attrs(param, {"output_dim": 0})
            layer.register_parameter(perchannel_name, param)
            set_weight_attrs(param, extra_weight_attrs)

    def process_weights_after_loading(self, layer: torch.nn.Module) -> None:
        if hasattr(self.quant_method, "process_weights_after_loading"):
            self.quant_method.process_weights_after_loading(layer)

    def apply(
        self,
        layer: torch.nn.Module,
        x: torch.Tensor,
        bias: Optional[torch.Tensor] = None,
    ) -> torch.Tensor:
        return self.quant_method.apply(layer, x, bias)


class NPU_W8A8DynamicLinearMethodImpl:
    """Linear method for NPU W8A8_DYNAMIC."""

    def __init__(self):
        self.transpose_weight = True

    @staticmethod
    def get_weight(
        input_size: int, output_size: int, params_dtype: torch.dtype
    ) -> Dict[str, Any]:
        params_dict = {"weight": torch.empty(output_size, input_size, dtype=torch.int8)}
        return params_dict

    @staticmethod
    def get_pertensor_param(params_dtype: torch.dtype) -> Dict[str, Any]:
        return {}

    @staticmethod
    def get_perchannel_param(
        output_size: int,
        params_dtype: torch.dtype,
    ) -> Dict[str, Any]:
        params_dict = {}
        params_dict["weight_scale"] = torch.empty(output_size, 1, dtype=params_dtype)
        params_dict["weight_offset"] = torch.empty(output_size, 1, dtype=params_dtype)
        return params_dict

    @staticmethod
    def apply(
        layer: torch.nn.Module,
        x: torch.Tensor,
        bias: Optional[torch.Tensor] = None,
        tp_rank: Optional[int] = 0,
    ) -> torch.Tensor:
        original_dtype = x.dtype
        quant_out, dynamic_scale = torch_npu.npu_dynamic_quant(x)
        return torch_npu.npu_quant_matmul(
            quant_out,
            layer.weight,
            layer.weight_scale,
            pertoken_scale=dynamic_scale,
            bias=bias,
            output_dtype=original_dtype,
        )

    def process_weights_after_loading(self, layer):
        if self.transpose_weight:
            layer.weight.data = layer.weight.data.transpose(0, 1).contiguous()
        layer.weight_scale.data = layer.weight_scale.data.flatten()
        layer.weight_scale_fp32 = layer.weight_scale.data.to(torch.float32)
        layer.weight_offset.data = layer.weight_offset.data.flatten()
        layer.weight.data = torch_npu.npu_format_cast(layer.weight.data, 29)


class NPU_W8A8DynamicLinearMethod(LinearMethodBase):
    """Linear method for NPU quantization.

    This class search for specific quantization
    implementations supported on NPU hardware for linear methods.

    Args:
        quant_config: The NPU quantization config.
    """

    def __init__(self, quantization_config: W8A8Int8Config) -> None:
        self.quantization_config = quantization_config
        self.quant_method = NPU_W8A8DynamicLinearMethodImpl()

    def create_weights(
        self,
        layer: torch.nn.Module,
        input_size_per_partition: int,
        output_partition_sizes: List[int],
        input_size: int,
        output_size: int,
        params_dtype: torch.dtype,
        **extra_weight_attrs,
    ) -> None:
        output_size_per_partition = sum(output_partition_sizes)
        weight_loader = extra_weight_attrs.get("weight_loader")

        weight_dict = self.quant_method.get_weight(
            input_size_per_partition, output_size_per_partition, params_dtype
        )
        for weight_name, weight_param in weight_dict.items():
            param = torch.nn.Parameter(weight_param, requires_grad=False)
            set_weight_attrs(param, {"input_dim": 1, "output_dim": 0})
            layer.register_parameter(weight_name, param)
            set_weight_attrs(param, extra_weight_attrs)

        pertensor_dict = self.quant_method.get_pertensor_param(params_dtype)
        for pertensor_name, pertensor_param in pertensor_dict.items():
            param = PerTensorScaleParameter(
                data=pertensor_param, weight_loader=weight_loader
            )
            # disable warning
            param.ignore_warning = True
            layer.register_parameter(pertensor_name, param)

        perchannel_dict = self.quant_method.get_perchannel_param(
            output_size_per_partition, params_dtype
        )
        for perchannel_name, perchannel_param in perchannel_dict.items():
            param = torch.nn.Parameter(perchannel_param, requires_grad=False)
            set_weight_attrs(param, {"output_dim": 0})
            layer.register_parameter(perchannel_name, param)
            set_weight_attrs(param, extra_weight_attrs)

    def process_weights_after_loading(self, layer: torch.nn.Module) -> None:
        if hasattr(self.quant_method, "process_weights_after_loading"):
            self.quant_method.process_weights_after_loading(layer)

    def apply(
        self,
        layer: torch.nn.Module,
        x: torch.Tensor,
        bias: Optional[torch.Tensor] = None,
    ) -> torch.Tensor:
        return self.quant_method.apply(layer, x, bias)


class NPU_W8A8MoEMethod(FusedMoEMethodBase):
    """MoE method for NPU quantization.

    This class search for specific quantization
    implementations supported on NPU hardware for moe methods.

    Args:
        quant_config: The NPU quantization config.
    """

    def __init__(self, quantization_config: W8A8Int8Config, num_gpu_experts : int = -1) -> None:
        self.quantization_config = quantization_config
        self.quant_method = self
        self.num_gpu_experts = num_gpu_experts


    def create_weights(
        self,
        layer: torch.nn.Module,
        num_experts: int,
        hidden_size: int,
        intermediate_size_per_partition: int,
        params_dtype: torch.dtype,
        **extra_weight_attrs,
    ) -> None:
        if self.num_gpu_experts!=-1: 
            num_experts=self.num_gpu_experts
        from sglang.srt.layers.moe.fused_moe_triton import FusedMoeWeightScaleSupported

        self.num_experts = num_experts

        # weight
        if num_experts == 0:
            w13_weight = torch.nn.Parameter(torch.zeros(1), requires_grad=False)
            layer.register_parameter("w13_weight", w13_weight)
            set_weight_attrs(w13_weight, extra_weight_attrs)

            w2_weight = torch.nn.Parameter(torch.zeros(1), requires_grad=False)
            layer.register_parameter("w2_weight", w2_weight)
            set_weight_attrs(w2_weight, extra_weight_attrs)

            w13_weight_scale = torch.nn.Parameter(torch.ones(1), requires_grad=False)
            layer.register_parameter("w13_weight_scale", w13_weight_scale)
            set_weight_attrs(w13_weight_scale, extra_weight_attrs)

            w2_weight_scale = torch.nn.Parameter(torch.ones(1), requires_grad=False)
            layer.register_parameter("w2_weight_scale", w2_weight_scale)
            set_weight_attrs(w2_weight_scale, extra_weight_attrs)

            w13_weight_offset = torch.nn.Parameter(torch.zeros(1), requires_grad=False)
            layer.register_parameter("w13_weight_offset", w13_weight_offset)
            set_weight_attrs(w13_weight_offset, extra_weight_attrs)

            w12_weight_offset = torch.nn.Parameter(torch.zeros(1), requires_grad=False)
            layer.register_parameter("w2_weight_offset", w12_weight_offset)
            set_weight_attrs(w12_weight_offset, extra_weight_attrs)
        else:
            extra_weight_attrs.update(
                {"quant_method": FusedMoeWeightScaleSupported.CHANNEL.value}
            )

            w13_weight = torch.nn.Parameter(
                torch.empty(
                    num_experts,
                    2 * intermediate_size_per_partition,
                    hidden_size,
                    dtype=torch.int8,
                ),
                requires_grad=False,
            )
            layer.register_parameter("w13_weight", w13_weight)
            set_weight_attrs(w13_weight, extra_weight_attrs)
            w2_weight = torch.nn.Parameter(
                torch.empty(
                    num_experts,
                    hidden_size,
                    intermediate_size_per_partition,
                    dtype=torch.int8,
                ),
                requires_grad=False,
            )
            layer.register_parameter("w2_weight", w2_weight)
            set_weight_attrs(w2_weight, extra_weight_attrs)
            # scale
            w13_weight_scale = torch.nn.Parameter(
                torch.empty(
                    num_experts, 2 * intermediate_size_per_partition, 1, dtype=torch.float32
                ),
                requires_grad=False,
            )
            layer.register_parameter("w13_weight_scale", w13_weight_scale)
            set_weight_attrs(w13_weight_scale, extra_weight_attrs)
            w2_weight_scale = torch.nn.Parameter(
                torch.empty(num_experts, hidden_size, 1, dtype=torch.float32),
                requires_grad=False,
            )
            layer.register_parameter("w2_weight_scale", w2_weight_scale)
            set_weight_attrs(w2_weight_scale, extra_weight_attrs)
            # offset
            w13_weight_offset = torch.nn.Parameter(
                torch.empty(
                    num_experts, 2 * intermediate_size_per_partition, 1, dtype=torch.float32
                ),
                requires_grad=False,
            )
            layer.register_parameter("w13_weight_offset", w13_weight_offset)
            set_weight_attrs(w13_weight_offset, extra_weight_attrs)
            w2_weight_offset = torch.nn.Parameter(
                torch.empty(num_experts, hidden_size, 1, dtype=torch.float32),
                requires_grad=False,
            )
            layer.register_parameter("w2_weight_offset", w2_weight_offset)
            set_weight_attrs(w2_weight_offset, extra_weight_attrs)

    def process_weights_after_loading(self, layer: torch.nn.Module) -> None:
        layer.w13_weight = Parameter(
            layer.w13_weight.data.transpose(1, 2).contiguous(), requires_grad=False
        )
        layer.w2_weight = Parameter(
            layer.w2_weight.data.transpose(1, 2).contiguous(), requires_grad=False
        )
        layer.w13_weight_scale = Parameter(
            layer.w13_weight_scale.data.squeeze(-1).contiguous(), requires_grad=False
        )
        layer.w2_weight_scale = Parameter(
            layer.w2_weight_scale.data.squeeze(-1).contiguous(), requires_grad=False
        )
        layer.w13_weight_offset = Parameter(
            layer.w13_weight_offset.data.squeeze(-1).contiguous(), requires_grad=False
        )
        layer.w2_weight_offset = Parameter(
            layer.w2_weight_offset.data.squeeze(-1).contiguous(), requires_grad=False
        )

    def create_moe_runner(
        self, layer: torch.nn.Module, moe_runner_config: MoeRunnerConfig
    ):
        self.moe_runner_config = moe_runner_config

    def apply(
        self,
        layer,
        dispatch_output: StandardDispatchOutput,
    ) -> CombineInput:
        from sglang.srt.layers.moe.token_dispatcher import StandardCombineInput

        x = dispatch_output.hidden_states
        topk_output = dispatch_output.topk_output

        topk_weights, topk_ids, _ = topk_output
        topk_ids = topk_ids.to(torch.int32)
        topk_weights = topk_weights.to(x.dtype)
        output = npu_fused_experts(
            hidden_states=x,
            w13=layer.w13_weight,
            w13_scale=layer.w13_weight_scale,
            w2=layer.w2_weight,
            w2_scale=layer.w2_weight_scale,
            topk_weights=topk_weights,
            topk_ids=topk_ids,
            top_k=topk_ids.shape[1],
        )
        return StandardCombineInput(hidden_states=output)

class NPU_W8A8CPUMoEMethod(FusedMoEMethodBase):
    """Pure CPU inference W8A8 MoE method"""
    
    CPU_INFER = None
    SafeTensor_Loader = None
    
    def __init__(self, quant_config: W8A8Int8Config,
                 layer_idx, num_gpu_experts, cpuinfer, subpool_count, 
                 cpu_save, cpu_original_weight_path, cpu_weight_path, chunked_prefill_size):
        self.tp_rank = get_tensor_model_parallel_rank()
        if self.tp_rank != 0:
            return
        if NPU_W8A8CPUMoEMethod.CPU_INFER is None:
            print(f"subpool count is {subpool_count}", flush=True)
            worker_config = cpuinfer_ext.WorkerPoolConfig()
            subpool_numa_map = list(range(subpool_count))
            subpool_thread_count = [
            cpuinfer // subpool_count + (1 if i < cpuinfer % subpool_count else 0)
            for i in range(subpool_count)
            ]

            worker_config.subpool_count = subpool_count
            worker_config.subpool_numa_map= subpool_numa_map
            worker_config.subpool_thread_count = subpool_thread_count
            NPU_W8A8CPUMoEMethod.CPU_INFER = cpuinfer_ext.CPUInfer(worker_config)
        self.cpu_infer = NPU_W8A8CPUMoEMethod.CPU_INFER
        # read safetensor weight
        self.load_merged_weight = False
        if cpu_save:
            if glob.glob(os.path.join(cpu_original_weight_path, "*.safetensors")):
                self.load_merged_weight = True
            else:
                raise RuntimeError(f"Cannot find safetensors in {cpu_original_weight_path} for cpu_save mode")
            if NPU_W8A8CPUMoEMethod.SafeTensor_Loader is None:
                NPU_W8A8CPUMoEMethod.SafeTensor_Loader = SafeTensorLoader(cpu_original_weight_path)
            self.safetensor_loader = NPU_W8A8CPUMoEMethod.SafeTensor_Loader
        else:
            if glob.glob(os.path.join(cpu_weight_path, "*.safetensors")):
                self.load_merged_weight = True
            if self.load_merged_weight:
                if NPU_W8A8CPUMoEMethod.SafeTensor_Loader is None:
                    NPU_W8A8CPUMoEMethod.SafeTensor_Loader = SafeTensorLoader(cpu_weight_path)
                self.safetensor_loader = NPU_W8A8CPUMoEMethod.SafeTensor_Loader
        self.layer_idx = layer_idx
        self.quant_config = quant_config
        self.num_gpu_experts = num_gpu_experts
        self.cpu_save = cpu_save
        self.cpu_weight_path = cpu_weight_path
        self.chunked_prefill_size = chunked_prefill_size
        
        if not CPUINFER_AVAILABLE:
            raise ImportError("CPUInfer is not available. Please install cpuinfer_ext.")
            
    
    def create_weights(self, layer: torch.nn.Module, num_experts: int, 
                      hidden_size: int, intermediate_size_per_partition: int, 
                      params_dtype: torch.dtype, **extra_weight_attrs):
        self.experts_num = num_experts
        self.num_experts_per_tok = extra_weight_attrs.pop("top_k")
        self.hidden_size = hidden_size
        self.moe_intermediate_size = extra_weight_attrs.pop("intermediate_size_full")
        
        if self.tp_rank != 0:
            return
            
        # No GPU weights needed for pure CPU inference
        logger.info(f"NPU_W8A8CPUMoEMethod creating weights for layer {self.layer_idx}")
    
    def process_weights_after_loading(self, layer: torch.nn.Module) -> None:
        if self.tp_rank != 0:
            return

        torch.npu.synchronize()

        # Initialize W8A* MoE for CPU inference
        awq_moe_config = MOEConfig(
            self.experts_num,
            self.num_experts_per_tok,
            self.hidden_size,
            self.moe_intermediate_size
        )
        awq_moe_config.layer_idx = self.layer_idx
        awq_moe_config.pool = self.cpu_infer.backend_
        awq_moe_config.max_len = self.chunked_prefill_size

        #TODO(Yue Chen) load from SafeTensor is not support

        if self.load_merged_weight:
            gate_proj_ptr = 0
            up_proj_ptr = 0
            down_proj_ptr = 0

            if self.load_merged_weight:
                base_key = f"model.layers.{self.layer_idx}"
                # base_key = f"blk.{self.layer_idx}"
                # Load pre-sliced NUMA experts
                w = self.safetensor_loader.load_experts(base_key)

                self.gate_proj = torch.cat(w["gate_weight"], dim=0).contiguous()
                self.up_proj   = torch.cat(w["up_weight"], dim=0).contiguous()
                self.down_proj = torch.cat(w["down_weight"], dim=0).contiguous()
                
                gate_proj_ptr = self.gate_proj.data_ptr()
                up_proj_ptr = self.up_proj.data_ptr()
                down_proj_ptr = self.down_proj.data_ptr()

            awq_moe_config.gate_proj = gate_proj_ptr
            awq_moe_config.up_proj = up_proj_ptr
            awq_moe_config.down_proj = down_proj_ptr

            if self.cpu_save:
                awq_moe_config.save = True
                awq_moe_config.load = False
            else:
                awq_moe_config.load = True
            awq_moe_config.path = self.cpu_weight_path
        else:
            awq_moe_config.load = True
            awq_moe_config.path = self.cpu_weight_path

        awq_moe_config.hidden_type = ggml_type.BF16
        awq_moe_config.output_type = ggml_type.FP32

        self.moe = KMLInt4_MOE(awq_moe_config)

        # from sglang.srt.eplb.expert_location_dispatch import get_global_expert_location_metadata
        # physical_to_logical_map_cpu = get_global_expert_location_metadata().physical_to_logical_map_cpu[self.layer_idx].contiguous()
        # print(physical_to_logical_map_cpu, flush=True)
        # self.cpu_infer.submit(
        #     self.moe.load_weights(physical_to_logical_map_cpu.data_ptr())
        # )

        self.cpu_infer.submit(
            self.moe.load_weights_task()
        )
        self.cpu_infer.sync()

        del awq_moe_config

        if self.load_merged_weight:
            del self.gate_proj
            del self.up_proj
            del self.down_proj

            del w

        logger.info(f"Loading W8A8 weights from {self.cpu_weight_path} for layer {self.layer_idx}")

    def create_moe_runner(
        self, layer: torch.nn.Module, moe_runner_config: MoeRunnerConfig
    ):
        self.moe_runner_config = moe_runner_config

    def apply(
            self, 
            layer: torch.nn.Module,
            dispatch_output: StandardDispatchOutput,
            **kwargs) -> torch.Tensor:

        raise RuntimeError("NPU_W8A8CPUMoEMethod shouldn't be used directly.")

class NPU_W8A8CPUEPMoEMethod(FusedMoEMethodBase):
    """Expert Parallelism W8A* MoE method (CPU + GPU hybrid)"""
    
    def __init__(self, quant_config: W8A8Int8Config, layer_idx: int):
        self.tp_rank = get_tensor_model_parallel_rank()

        if 'MOE_NUM_GPU_EXPERTS' not in os.environ or 'MOE_CPUINFER' not in os.environ or 'MOE_CPU_WEIGHT_PATH' not in os.environ:
            raise RuntimeError("the following arguments are required: --cpu-weight-path, --cpuinfer, --num-gpu-experts")
        
        self.num_gpu_experts = int(os.environ.get('MOE_NUM_GPU_EXPERTS'))
        self.enable_defer = os.environ.get("MOE_ENABLE_DEFER", "False").lower() == "true"
        cpuinfer = int(os.environ.get('MOE_CPUINFER'))
        cpu_save = os.environ.get('MOE_CPU_SAVE', 'False').lower() == 'true'
        cpu_original_weight_path = os.environ.get('MOE_CPU_ORIGINAL_WEIGHT_PATH', '')
        cpu_weight_path = os.environ.get('MOE_CPU_WEIGHT_PATH', '')
        subpool_count = int(os.environ.get('SUBPOOL_COUNT'))
        chunked_prefill_size = int(os.environ.get('MOE_CHUNKED_PREFILL_SIZE', 8192))
        
        # Create CPU and GPU methods
        self.cpu_method = NPU_W8A8CPUMoEMethod(
            quant_config, layer_idx, self.num_gpu_experts, 
            cpuinfer, subpool_count, cpu_save, cpu_original_weight_path, cpu_weight_path, chunked_prefill_size
        )
        self.marlin_method = NPU_W8A8MoEMethod(quant_config, self.num_gpu_experts)
        self.layer_idx = layer_idx
        
    def create_weights(self, layer: torch.nn.Module, num_experts: int, 
                      hidden_size: int, intermediate_size_per_partition: int, 
                      params_dtype: torch.dtype, **extra_weight_attrs):
        self.global_num_experts = num_experts
        # Create weights for both CPU and GPU methods
        self.cpu_method.create_weights(layer, num_experts, hidden_size, 
                                     intermediate_size_per_partition, params_dtype, 
                                     **extra_weight_attrs)
        self.marlin_method.create_weights(layer, num_experts, hidden_size, 
                                    intermediate_size_per_partition, params_dtype, 
                                    **extra_weight_attrs)
        
    def process_weights_after_loading(self, layer: torch.nn.Module) -> None:
        self.cpu_method.process_weights_after_loading(layer)
        if self.num_gpu_experts != 0:
            self.marlin_method.process_weights_after_loading(layer)

    def create_moe_runner(
        self, layer: torch.nn.Module, moe_runner_config: MoeRunnerConfig
    ):
        self.moe_runner_config = moe_runner_config

    def _submit_to_cpu(self, moe_kexperts_param):
        bsz_tensor_cpu, expert_ids_cpu, weights_cpu, input_tensor_cpu, output_cpu = moe_kexperts_param
        self.cpu_method.cpu_infer.submit(
            self.cpu_method.moe.forward_task(
                bsz_tensor_cpu.data_ptr(), expert_ids_cpu.size(-1),
                expert_ids_cpu.data_ptr(), weights_cpu.data_ptr(),
                input_tensor_cpu.data_ptr(), output_cpu.data_ptr(),
                False
            )
        )

    def _sync_to_cpu(self, empty_param):
        self.cpu_method.cpu_infer.sync()

    def submit(
        self,
        layer: torch.nn.Module,
        dispatch_output: StandardDispatchOutput,
        **kwargs,
    ) -> torch.Tensor:
        from sglang.srt.layers.moe.token_dispatcher import StandardCombineInput
        x = dispatch_output.hidden_states
        topk_output = dispatch_output.topk_output

        topk_weights, topk_ids, _ = topk_output

        if self.tp_rank == 0:
            input_tensor_cpu, expert_ids_cpu, weights_cpu, output_cpu, bsz_tensor_cpu = \
                KExpertsCPUBuffer.get_buffer(x, self.cpu_method.num_experts_per_tok)
            topk_ids_long = topk_ids.to(torch.int64)

            if torch.npu.is_current_stream_capturing():
                input_tensor_cpu.copy_(x, non_blocking=True)
                expert_ids_cpu.copy_(topk_ids_long, non_blocking=True)
                weights_cpu.copy_(topk_weights, non_blocking=True)
            else:
                input_tensor_cpu.copy_(x, non_blocking=False)
                expert_ids_cpu.copy_(topk_ids_long, non_blocking=False)
                weights_cpu.copy_(topk_weights, non_blocking=False)

            self.moe_kexperts_param = (bsz_tensor_cpu, expert_ids_cpu, weights_cpu, input_tensor_cpu, output_cpu)
            if torch.npu.is_current_stream_capturing():
                torch_npu.npu._launch_host_func(
                    torch.npu.current_stream(),
                    self._submit_to_cpu,
                    self.moe_kexperts_param
                )
            else:
                self._submit_to_cpu(self.moe_kexperts_param)

        return StandardCombineInput(hidden_states=torch.zeros_like(x))

    def sync(self, x):
        input_tensor_cpu, expert_ids_cpu, weights_cpu, output_cpu, bsz_tensor_cpu = KExpertsCPUBuffer.get_buffer(x, self.cpu_method.num_experts_per_tok)
        if torch.npu.is_current_stream_capturing():
            torch_npu.npu._launch_host_func(
                torch.npu.current_stream(),
                self._sync_to_cpu,
                ()
            )
            output_gpu = output_cpu.to(device=x.device, non_blocking=True)
        else:
            self._sync_to_cpu(())
            output_gpu = output_cpu.to(device=x.device, non_blocking=False)
        output = output_gpu.to(dtype=x.dtype)
        return output


    def apply(
        self,
        layer: torch.nn.Module,
        dispatch_output: StandardDispatchOutput,
        **kwargs,
    ) -> torch.Tensor:
        from sglang.srt.layers.moe.token_dispatcher import StandardCombineInput

        x = dispatch_output.hidden_states
        topk_output = dispatch_output.topk_output

        topk_weights, topk_ids, _ = topk_output

        if self.tp_rank == 0:
            input_tensor_cpu, expert_ids_cpu, weights_cpu, output_cpu, bsz_tensor_cpu = \
                KExpertsCPUBuffer.get_buffer(x, self.cpu_method.num_experts_per_tok)
            topk_ids_long = topk_ids.to(torch.int64)

            if torch.npu.is_current_stream_capturing():
                input_tensor_cpu.copy_(x, non_blocking=True)
                expert_ids_cpu.copy_(topk_ids_long, non_blocking=True)
                weights_cpu.copy_(topk_weights, non_blocking=True)
            else:
                input_tensor_cpu.copy_(x, non_blocking=False)
                expert_ids_cpu.copy_(topk_ids_long, non_blocking=False)
                weights_cpu.copy_(topk_weights, non_blocking=False)

            self.moe_kexperts_param = (bsz_tensor_cpu, expert_ids_cpu, weights_cpu, input_tensor_cpu, output_cpu)
            if torch.npu.is_current_stream_capturing():
                torch_npu.npu._launch_host_func(
                    torch.npu.current_stream(),
                    self._submit_to_cpu,
                    self.moe_kexperts_param
                )
            else:
                self._submit_to_cpu(self.moe_kexperts_param)
        
        output = torch.zeros_like(x)

        # Wait for CPU and combine results
        if self.tp_rank == 0:
            if torch.npu.is_current_stream_capturing():
                torch_npu.npu._launch_host_func(
                    torch.npu.current_stream(),
                    self._sync_to_cpu,
                    ()
                )
                output_gpu = output_cpu.to(device=x.device, non_blocking=True)
            else:
                self._sync_to_cpu(())
                output_gpu = output_cpu.to(device=x.device, non_blocking=False)
            output = output + output_gpu.to(dtype=x.dtype)

        return StandardCombineInput(hidden_states=output)<|MERGE_RESOLUTION|>--- conflicted
+++ resolved
@@ -1,7 +1,6 @@
 from __future__ import annotations
 
 from types import MappingProxyType
-<<<<<<< HEAD
 from typing import (
     TYPE_CHECKING,
     Any,
@@ -17,10 +16,6 @@
 from safetensors import safe_open
 import os,glob,logging
 import numpy as np
-=======
-from typing import TYPE_CHECKING, Any, Dict, List, Mapping, Optional, Tuple, Union, cast
-
->>>>>>> 17a57fd8
 import torch
 from torch.nn.parameter import Parameter
 
