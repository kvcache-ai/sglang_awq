--- conflicted
+++ resolved
@@ -183,15 +183,12 @@
         awq_dequantize_triton as awq_dequantize,
     )
 elif _is_npu:
-<<<<<<< HEAD
+    import custom_ops
+    import sgl_kernel_npu
+    import torch_npu
     from sglang.srt.layers.quantization.awq_triton import (
         awq_dequantize_decomposition as awq_dequantize,
     )
-=======
-    import custom_ops
-    import sgl_kernel_npu
-    import torch_npu
->>>>>>> c80a96da
 else:
     pass
 
