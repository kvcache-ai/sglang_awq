# Copyright 2023-2024 SGLang Team
# Licensed under the Apache License, Version 2.0 (the "License");
# you may not use this file except in compliance with the License.
# You may obtain a copy of the License at
#
#     http://www.apache.org/licenses/LICENSE-2.0
#
# Unless required by applicable law or agreed to in writing, software
# distributed under the License is distributed on an "AS IS" BASIS,
# WITHOUT WARRANTIES OR CONDITIONS OF ANY KIND, either express or implied.
# See the License for the specific language governing permissions and
# limitations under the License.
# ==============================================================================

# Adapted from:
# https://github.com/vllm-project/vllm/blob/fb6af8bc086328ca6659e72d11ffd4309ce4de22/vllm/model_executor/models/deepseek_v2.py
"""Inference-only DeepseekV2 model."""
from __future__ import annotations

import concurrent.futures
import logging
import os
from enum import IntEnum, auto
from typing import Any, Dict, Iterable, List, Optional, Tuple, Union

import torch
import torch.nn.functional as F
import tqdm
from torch import nn
from transformers import PretrainedConfig

from sglang.srt.configs.model_config import (
    get_nsa_index_head_dim,
    get_nsa_index_n_heads,
    get_nsa_index_topk,
    is_deepseek_nsa,
)
from sglang.srt.distributed import (
    get_moe_expert_parallel_world_size,
    get_pp_group,
    get_tensor_model_parallel_world_size,
    tensor_model_parallel_all_reduce,
)
from sglang.srt.eplb.expert_distribution import get_global_expert_distribution_recorder
from sglang.srt.eplb.expert_location import ModelConfigForExpertLocation
from sglang.srt.eplb.expert_location_dispatch import ExpertLocationDispatchInfo
from sglang.srt.layers import deep_gemm_wrapper
from sglang.srt.layers.activation import SiluAndMul
from sglang.srt.layers.amx_utils import PackWeightMethod
from sglang.srt.layers.attention.npu_ops.mla_preprocess import (
    NPUFusedMLAPreprocess,
    is_mla_preprocess_enabled,
)
from sglang.srt.layers.attention.nsa.nsa_indexer import Indexer
from sglang.srt.layers.attention.utils import concat_and_cast_mha_k_triton
from sglang.srt.layers.communicator import (
    LayerCommunicator,
    LayerScatterModes,
    enable_moe_dense_fully_dp,
)
from sglang.srt.layers.dp_attention import (
    get_attention_tp_rank,
    get_attention_tp_size,
    is_dp_attention_enabled,
)
from sglang.srt.layers.layernorm import RMSNorm
from sglang.srt.layers.linear import (
    ColumnParallelLinear,
    MergedColumnParallelLinear,
    ReplicatedLinear,
    RowParallelLinear,
)
from sglang.srt.layers.logits_processor import LogitsProcessor
from sglang.srt.layers.moe import (
    get_moe_a2a_backend,
    get_moe_runner_backend,
    should_use_flashinfer_cutlass_moe_fp4_allgather,
)
from sglang.srt.layers.moe.ep_moe.layer import DeepEPMoE, get_moe_impl_class
from sglang.srt.layers.moe.fused_moe_triton.layer import FusedMoE
from sglang.srt.layers.moe.kt_ep_wrapper import KTEPWrapperMethod
from sglang.srt.layers.moe.topk import TopK, TopKOutputFormat
from sglang.srt.layers.quantization.base_config import QuantizationConfig
from sglang.srt.layers.quantization.fp8 import Fp8Config
from sglang.srt.layers.quantization.fp8_kernel import (
    is_fp8_fnuz,
    per_tensor_quant_mla_fp8,
    per_token_group_quant_mla_deep_gemm_masked_fp8,
)
from sglang.srt.layers.quantization.fp8_utils import (
    block_quant_dequant,
    block_quant_to_tensor_quant,
    channel_quant_to_tensor_quant,
    normalize_e4m3fn_to_e4m3fnuz,
    quant_weight_ue8m0,
    requant_weight_ue8m0_inplace,
    transform_scale_ue8m0_inplace,
)
from sglang.srt.layers.quantization.int8_utils import (
    block_dequant as int8_block_dequant,
)
from sglang.srt.layers.radix_attention import RadixAttention
from sglang.srt.layers.rotary_embedding import get_rope_wrapper
from sglang.srt.layers.utils import PPMissingLayer, get_layer_id
from sglang.srt.layers.vocab_parallel_embedding import (
    ParallelLMHead,
    VocabParallelEmbedding,
)
from sglang.srt.model_executor.forward_batch_info import ForwardBatch, PPProxyTensors
from sglang.srt.model_executor.piecewise_cuda_graph_runner import (
    is_in_piecewise_cuda_graph,
)
from sglang.srt.model_loader.utils import maybe_executor_submit, should_async_load
from sglang.srt.model_loader.weight_utils import default_weight_loader
from sglang.srt.server_args import get_global_server_args
from sglang.srt.single_batch_overlap import SboFlags
from sglang.srt.speculative.spec_info import SpeculativeAlgorithm
from sglang.srt.two_batch_overlap import model_forward_maybe_tbo
from sglang.srt.utils import (
    BumpAllocator,
    LazyValue,
    add_prefix,
    bind_or_assign,
    cpu_has_amx_support,
    get_bool_env_var,
    get_device_sm,
    get_int_env_var,
    is_cpu,
    is_cuda,
    is_gfx95_supported,
    is_hip,
    is_non_idle_and_non_empty,
    is_npu,
    is_nvidia_cublas_cu12_version_ge_12_9,
    log_info_on_rank0,
    make_layers,
    use_intel_amx_backend,
)

_is_hip = is_hip()
_is_cuda = is_cuda()
_is_npu = is_npu()
if _is_npu:
    import torch_npu
_is_fp8_fnuz = is_fp8_fnuz()
_use_aiter = get_bool_env_var("SGLANG_USE_AITER") and _is_hip
_is_cpu_amx_available = cpu_has_amx_support()
_is_cpu = is_cpu()
_device_sm = get_device_sm()
_is_gfx95_supported = is_gfx95_supported()

_use_aiter_gfx95 = _use_aiter and _is_gfx95_supported

if _use_aiter_gfx95:
    from aiter.ops.triton.fused_fp8_quant import fused_rms_fp8_group_quant

    from sglang.srt.layers.quantization.quark.utils import quark_post_load_weights
    from sglang.srt.layers.quantization.rocm_mxfp4_utils import (
        batched_gemm_afp4wfp4_pre_quant,
        fused_flatten_mxfp4_quant,
        fused_rms_mxfp4_quant,
    )
    from sglang.srt.layers.rocm_linear_utils import (
        aiter_dsv3_router_gemm,
        fused_qk_rope_cat,
        get_dsv3_gemm_output_zero_allocator_size,
    )

if _is_cuda:
    from sgl_kernel import (
        awq_dequantize,
        bmm_fp8,
        concat_mla_k,
        dsv3_fused_a_gemm,
        dsv3_router_gemm,
        merge_state_v2,
    )
elif _is_cpu and _is_cpu_amx_available:
    pass
elif _is_hip:
    from sglang.srt.layers.attention.triton_ops.rocm_mla_decode_rope import (
        decode_attention_fwd_grouped_rope,
    )
    from sglang.srt.layers.quantization.awq_triton import (
        awq_dequantize_triton as awq_dequantize,
    )
elif _is_npu:
    from sglang.srt.layers.quantization.awq_triton import (
        awq_dequantize_decomposition as awq_dequantize,
    )
else:
    pass

_is_cublas_ge_129 = is_nvidia_cublas_cu12_version_ge_12_9()

logger = logging.getLogger(__name__)


def enable_nextn_moe_bf16_cast_to_fp8(quant_config):
    return (
        quant_config is not None
        and quant_config.get_name() == "modelopt_fp4"
        and get_moe_a2a_backend().is_deepep()
    )


FORWARD_ABSORB_CORE_ATTENTION_BACKENDS = [
    "fa3",
    "nsa",
    "flashinfer",
    "cutlass_mla",
    "trtllm_mla",
    "ascend",
]


def add_forward_absorb_core_attention_backend(backend_name):
    if backend_name not in FORWARD_ABSORB_CORE_ATTENTION_BACKENDS:
        FORWARD_ABSORB_CORE_ATTENTION_BACKENDS.append(backend_name)
        logger.info(f"Added {backend_name} to FORWARD_ABSORB_CORE_ATTENTION_BACKENDS.")


def is_nsa_indexer_wk_and_weights_proj_fused(config, quant_config):
    """
    NSA Indexer wk and weights_proj can be fused in FP4 model because they are both in BF16
    """
    return (
        is_deepseek_nsa(config)
        and quant_config is not None
        and quant_config.get_name() == "modelopt_fp4"
    )


class AttnForwardMethod(IntEnum):
    # Use multi-head attention
    MHA = auto()

    # Use absorbed multi-latent attention
    MLA = auto()

    # Use Deepseek V3.2 sparse multi-latent attention
    NPU_MLA_SPARSE = auto()

    # Use multi-head attention, but with KV cache chunked.
    # This method can avoid OOM when prefix lengths are long.
    MHA_CHUNKED_KV = auto()

    # Use multi-head attention, execute the MHA for prefix and extended kv in one shot
    # when the sequence lengths are below the threshold.
    MHA_ONE_SHOT = auto()

    # Use MLA but with fused RoPE
    MLA_FUSED_ROPE = auto()

    # Use MLA with fused RoPE kernel for CPU
    MLA_FUSED_ROPE_CPU = auto()


def _dispatch_mla_subtype(attn, forward_batch):
    if _is_hip:
        if attn.rocm_fused_decode_mla and forward_batch.forward_mode.is_decode():
            return AttnForwardMethod.MLA_FUSED_ROPE
        else:
            return AttnForwardMethod.MLA
    else:
        if hasattr(attn, "fused_qkv_a_proj_with_mqa") and use_intel_amx_backend(attn):
            return AttnForwardMethod.MLA_FUSED_ROPE_CPU
        else:
            return AttnForwardMethod.MLA


class AttentionBackendRegistry:
    _handlers = {}

    @classmethod
    def register(cls, backend_name, handler_func):
        cls._handlers[backend_name] = handler_func

    @classmethod
    def get_handler(cls, backend_name):
        return cls._handlers.get(backend_name, cls._handlers.get("triton"))


def handle_attention_ascend(attn, forward_batch):
    if (
        forward_batch.forward_mode.is_extend()
        and not forward_batch.forward_mode.is_target_verify()
        and not forward_batch.forward_mode.is_draft_extend()
        and not forward_batch.forward_mode.is_draft_extend_v2()
    ):
        if hasattr(attn, "indexer"):
            return AttnForwardMethod.NPU_MLA_SPARSE
        else:
            return AttnForwardMethod.MHA
    else:
        if hasattr(attn, "indexer"):
            return AttnForwardMethod.NPU_MLA_SPARSE
        else:
            return AttnForwardMethod.MLA


def _get_sum_extend_prefix_lens(forward_batch):
    return (
        sum(forward_batch.extend_prefix_lens_cpu)
        if forward_batch.extend_prefix_lens_cpu is not None
        else 0
    )


def _support_mha_one_shot(attn: DeepseekV2AttentionMLA, forward_batch, backend_name):
    attn_supported = backend_name in ["fa3", "flashinfer", "flashmla"]
    sum_seq_lens = (
        sum(forward_batch.seq_lens_cpu) if forward_batch.seq_lens_cpu is not None else 0
    )
    return attn_supported and sum_seq_lens <= forward_batch.get_max_chunk_capacity()


def _handle_attention_backend(
    attn: DeepseekV2AttentionMLA, forward_batch, backend_name
):
    if is_in_piecewise_cuda_graph():
        return AttnForwardMethod.MLA

    sum_extend_prefix_lens = _get_sum_extend_prefix_lens(forward_batch)
    disable_ragged = (
        backend_name in ["flashinfer", "flashmla"]
    ) and attn.flashinfer_mla_disable_ragged

    if (
        not disable_ragged
        and forward_batch.forward_mode.is_extend_without_speculative()
        and (
            (
                sum_extend_prefix_lens >= attn.chunked_prefix_cache_threshold
                and not attn.disable_chunked_prefix_cache
            )
            or sum_extend_prefix_lens == 0
        )
    ):
        if _support_mha_one_shot(attn, forward_batch, backend_name):
            return AttnForwardMethod.MHA_ONE_SHOT
        return AttnForwardMethod.MHA_CHUNKED_KV
    else:
        return _dispatch_mla_subtype(attn, forward_batch)


def handle_attention_flashinfer(attn, forward_batch):
    return _handle_attention_backend(attn, forward_batch, "flashinfer")


def handle_attention_fa3(attn, forward_batch):
    # when deterministic inference is enabled, use MLA
    if get_global_server_args().enable_deterministic_inference:
        return _dispatch_mla_subtype(attn, forward_batch)
    else:
        return _handle_attention_backend(attn, forward_batch, "fa3")


def handle_attention_flashmla(attn, forward_batch):
    return _handle_attention_backend(attn, forward_batch, "flashmla")


def handle_attention_cutlass_mla(attn, forward_batch):
    return _handle_attention_backend(attn, forward_batch, "cutlass_mla")


def handle_attention_fa4(attn, forward_batch):
    # TODO(cicirori): use FA4 MHA for DeepSeekV3 for now
    return AttnForwardMethod.MHA_CHUNKED_KV


def handle_attention_trtllm_mla(attn, forward_batch):
    sum_extend_prefix_lens = _get_sum_extend_prefix_lens(forward_batch)
    if forward_batch.forward_mode.is_extend_without_speculative() and (
        not attn.disable_chunked_prefix_cache or sum_extend_prefix_lens == 0
    ):
        return AttnForwardMethod.MHA_CHUNKED_KV
    else:
        return _dispatch_mla_subtype(attn, forward_batch)


def handle_attention_aiter(attn, forward_batch):
    if forward_batch.forward_mode.is_extend_without_speculative():
        if is_dp_attention_enabled():
            if sum(forward_batch.extend_prefix_lens_cpu) == 0:
                return AttnForwardMethod.MHA
            else:
                return AttnForwardMethod.MLA
        else:
            return AttnForwardMethod.MHA
    else:
        return AttnForwardMethod.MLA


def handle_attention_nsa(attn, forward_batch):
    """
    Select MHA or MLA based on sequence length for optimal performance.

    - Decode: MLA (avoids per-token decompression)
    - Prefill <= 2048: MHA (topk ineffective, MHA has lower FLOPs)
    - Prefill > 2048: MLA (topk filtering reduces computation significantly)

    TODO: B200 (SM100) MHA path is temporarily disabled due to FA4 gpqa accuracy issues.
    """
    if forward_batch.forward_mode.is_decode_or_idle():
        return AttnForwardMethod.MLA

    if forward_batch.forward_mode.is_extend_without_speculative():
        assert forward_batch.seq_lens_cpu is not None
        max_kv_len = forward_batch.seq_lens_cpu.max().item()

        # MHA path enabled for both H200 (SM90, FA3) and B200 (SM100, TRTLLm ragged)
        # B200 uses trtllm_ragged_attention_deepseek kernel instead of FA4
        supports_mha = _device_sm in [90, 100]

        # Check if kvcache dtype is bfloat16
        kv_dtype_is_bf16 = forward_batch.token_to_kv_pool.dtype == torch.bfloat16

        if max_kv_len <= attn.indexer.index_topk and supports_mha and kv_dtype_is_bf16:
            # NSA backend uses varlen kernel which supports MHA_ONE_SHOT
            # Check if total sequence length fits in chunk capacity
            sum_seq_lens = sum(forward_batch.seq_lens_cpu)
            # Use MHA_ONE_SHOT for best performance
            if sum_seq_lens <= forward_batch.get_max_chunk_capacity():
                return AttnForwardMethod.MHA_ONE_SHOT

    return AttnForwardMethod.MLA


def handle_attention_triton(attn, forward_batch):
    if is_in_piecewise_cuda_graph():
        return AttnForwardMethod.MLA

    # when deterministic inference is enabled, use MLA
    if get_global_server_args().enable_deterministic_inference:
        return _dispatch_mla_subtype(attn, forward_batch)

    if (
        forward_batch.forward_mode.is_extend_without_speculative()
        and sum(forward_batch.extend_prefix_lens_cpu) == 0
    ):
        return AttnForwardMethod.MHA
    else:
        return _dispatch_mla_subtype(attn, forward_batch)


class DeepseekV2MLP(nn.Module):
    def __init__(
        self,
        hidden_size: int,
        intermediate_size: int,
        hidden_act: str,
        quant_config: Optional[QuantizationConfig] = None,
        reduce_results: bool = True,
        prefix: str = "",
        tp_rank: Optional[int] = None,
        tp_size: Optional[int] = None,
    ) -> None:
        super().__init__()
        self.tp_size = tp_size

        self.gate_up_proj = MergedColumnParallelLinear(
            hidden_size,
            [intermediate_size] * 2,
            bias=False,
            quant_config=quant_config,
            prefix=add_prefix("gate_up_proj", prefix),
            tp_rank=tp_rank,
            tp_size=tp_size,
        )
        self.down_proj = RowParallelLinear(
            intermediate_size,
            hidden_size,
            bias=False,
            quant_config=quant_config,
            reduce_results=reduce_results,
            prefix=add_prefix("down_proj", prefix),
            tp_rank=tp_rank,
            tp_size=tp_size,
        )
        if hidden_act != "silu":
            raise ValueError(
                f"Unsupported activation: {hidden_act}. "
                "Only silu is supported for now."
            )
        self.act_fn = SiluAndMul()

    def forward(
        self,
        x,
        forward_batch=None,
        should_allreduce_fusion: bool = False,
        use_reduce_scatter: bool = False,
        gemm_output_zero_allocator: BumpAllocator = None,
    ):
        if (self.tp_size == 1) and x.shape[0] == 0:
            return x

        if (
            gemm_output_zero_allocator is not None
            and x.shape[0] <= 256
            and self.gate_up_proj.weight.dtype == torch.uint8
        ):
            y = gemm_output_zero_allocator.allocate(
                x.shape[0] * self.gate_up_proj.output_size_per_partition
            ).view(x.shape[0], self.gate_up_proj.output_size_per_partition)
            x = (x, None, y)

        gate_up, _ = self.gate_up_proj(x)
        x = self.act_fn(gate_up)
        x, _ = self.down_proj(
            x,
            skip_all_reduce=should_allreduce_fusion or use_reduce_scatter,
        )
        return x


class MoEGate(nn.Module):
    def __init__(
        self,
        config,
        quant_config,
        prefix: str = "",
        is_nextn: bool = False,
    ):
        super().__init__()
        self.is_nextn = is_nextn
        self.weight = nn.Parameter(
            torch.empty((config.n_routed_experts, config.hidden_size))
        )
        if config.topk_method == "noaux_tc":
            correction_bias_dtype = (
                torch.bfloat16
                if quant_config is not None
                and quant_config.get_name() == "modelopt_fp4"
                and get_moe_runner_backend().is_flashinfer_trtllm()
                else torch.float32
            )
            self.e_score_correction_bias = nn.Parameter(
                torch.empty((config.n_routed_experts), dtype=correction_bias_dtype)
            )
        else:
            self.e_score_correction_bias = None
        if _is_cpu and _is_cpu_amx_available:
            self.quant_method = PackWeightMethod(weight_names=["weight"])

    def forward(self, hidden_states, gemm_output_zero_allocator: BumpAllocator = None):
        if use_intel_amx_backend(self):
            return torch.ops.sgl_kernel.weight_packed_linear(
                hidden_states,
                self.weight,
                None,  # bias
                True,  # is_vnni
            )

        if get_global_server_args().enable_deterministic_inference:
            return F.linear(hidden_states, self.weight, None)

        # NOTE: For some unknown reason, router_gemm seems degrade accept length.
        if (
            _is_cuda
            and hidden_states.shape[0] <= 16
            and hidden_states.shape[1] == 7168
            and (self.weight.shape[0] == 256 or self.weight.shape[0] == 384)
            and _device_sm >= 90
        ):
            # router gemm output float32
            logits = dsv3_router_gemm(
                hidden_states, self.weight, out_dtype=torch.float32
            )
        elif _use_aiter_gfx95 and hidden_states.shape[0] <= 256:
            logits = aiter_dsv3_router_gemm(
                hidden_states, self.weight, gemm_output_zero_allocator
            )
        else:
            logits = F.linear(hidden_states, self.weight, None)

        return logits

share=torch.npu.Stream()

class DeepseekV2MoE(nn.Module):

    def __init__(
        self,
        config: PretrainedConfig,
        layer_id: int,
        quant_config: Optional[QuantizationConfig] = None,
        prefix: str = "",
        alt_stream: Optional[torch.cuda.Stream] = None,
        is_nextn: bool = False,
    ):
        super().__init__()
        self.tp_size = get_tensor_model_parallel_world_size()
        self.routed_scaling_factor = config.routed_scaling_factor
        self.n_shared_experts = config.n_shared_experts
        self.num_fused_shared_experts = (
            0
            if get_global_server_args().disable_shared_experts_fusion
            else config.n_shared_experts
        )
        self.config = config
        self.layer_id = layer_id
        self.alt_stream = alt_stream
        self.is_nextn = is_nextn
        if self.tp_size > config.n_routed_experts:
            raise ValueError(
                f"Tensor parallel size {self.tp_size} is greater than "
                f"the number of experts {config.n_routed_experts}."
            )

        if config.hidden_act != "silu":
            raise ValueError(
                f"Unsupported activation: {config.hidden_act}. "
                "Only silu is supported for now."
            )

        self.gate = MoEGate(
            config=config,
            quant_config=quant_config,
            prefix=add_prefix("gate", prefix),
            is_nextn=is_nextn,
        )

        self.experts = get_moe_impl_class(quant_config)(
            model_config=self.config,
            num_experts=config.n_routed_experts
            + self.num_fused_shared_experts
            + get_global_server_args().ep_num_redundant_experts,
            num_fused_shared_experts=self.num_fused_shared_experts,
            top_k=config.num_experts_per_tok + self.num_fused_shared_experts,
            hidden_size=config.hidden_size,
            intermediate_size=config.moe_intermediate_size,
            layer_id=self.layer_id,
            quant_config=quant_config,
            routed_scaling_factor=self.routed_scaling_factor,
            prefix=add_prefix("experts", prefix),
        )

        self.topk = TopK(
            top_k=config.num_experts_per_tok + self.num_fused_shared_experts,
            renormalize=config.norm_topk_prob,
            use_grouped_topk=True,
            num_expert_group=config.n_group,
            num_fused_shared_experts=self.num_fused_shared_experts,
            topk_group=config.topk_group,
            correction_bias=self.gate.e_score_correction_bias,
            quant_config=quant_config,
            routed_scaling_factor=self.routed_scaling_factor,
            apply_routed_scaling_factor_on_output=self.experts.should_fuse_routed_scaling_factor_in_topk,
            # Some Fp4 MoE backends require the output format to be bypassed but the MTP layers are unquantized
            # and requires the output format to be standard. We use quant_config to determine the output format.
            output_format=TopKOutputFormat.STANDARD if quant_config is None else None,
        )

        self.shared_experts_is_int8 = False
        self.shared_experts_is_fp8 = False
        self.shared_experts_weight_block_size = None
        if config.n_shared_experts is not None and self.num_fused_shared_experts == 0:
            intermediate_size = config.moe_intermediate_size * config.n_shared_experts
            # disable tp for shared experts when enable deepep moe, or with fp4 allgather
            self.shared_experts = DeepseekV2MLP(
                hidden_size=config.hidden_size,
                intermediate_size=intermediate_size,
                hidden_act=config.hidden_act,
                quant_config=quant_config,
                reduce_results=False,
                prefix=add_prefix("shared_experts", prefix),
                **(
                    dict(tp_rank=0, tp_size=1)
                    if get_moe_a2a_backend().is_deepep()
                    or get_moe_a2a_backend().is_mooncake()
                    or should_use_flashinfer_cutlass_moe_fp4_allgather()
                    else {}
                ),
            )
            is_packed_weight = hasattr(
                self.shared_experts.gate_up_proj.quant_method, "quant_config"
            ) and self.shared_experts.gate_up_proj.quant_method.quant_config.get_name() in {
                "awq",
                "awq_marlin",
                "moe_wna16",
            }
            self.shared_experts_is_int8 = (
                not is_packed_weight
                and self.shared_experts.gate_up_proj.weight.dtype == torch.int8
            )
            self.shared_experts_is_fp8 = (
                not is_packed_weight
                and self.shared_experts.gate_up_proj.weight.dtype == torch.float8_e4m3fn
            )
            if self.shared_experts_is_fp8:
                assert (
                    self.shared_experts.gate_up_proj.quant_method.quant_config.weight_block_size
                    == self.shared_experts.down_proj.quant_method.quant_config.weight_block_size
                )
                self.shared_experts_weight_block_size = (
                    self.shared_experts.gate_up_proj.quant_method.quant_config.weight_block_size
                )

        self.top_k = config.num_experts_per_tok

        if get_moe_a2a_backend().is_deepep() or get_moe_a2a_backend().is_mooncake():
            # TODO: we will support tp < ep in the future
            self.ep_size = get_moe_expert_parallel_world_size()
            self.num_experts = (
                config.n_routed_experts
                + get_global_server_args().ep_num_redundant_experts
            )
            self.renormalize = config.norm_topk_prob
            self.topk_group = config.topk_group
            self.num_expert_group = config.n_group
            self.correction_bias = (
                self.gate.e_score_correction_bias.data
                if self.gate.e_score_correction_bias is not None
                else None
            )

        self._enable_a2a_moe = (
            get_moe_a2a_backend().is_deepep() or get_moe_a2a_backend().is_mooncake()
        )
        self._fuse_shared_experts_inside_sbo = SboFlags.fuse_shared_experts_inside_sbo()

    def get_moe_weights(self):
        return [
            x.data
            for name, x in self.experts.named_parameters()
            if name not in ["correction_bias"]
        ]

    def forward(
        self,
        hidden_states: torch.Tensor,
        forward_batch: Optional[ForwardBatch] = None,
        should_allreduce_fusion: bool = False,
        use_reduce_scatter: bool = False,
        gemm_output_zero_allocator: BumpAllocator = None,
    ) -> torch.Tensor:
        if not self._enable_a2a_moe:
            DUAL_STREAM_TOKEN_THRESHOLD = 1024
            if (
                self.alt_stream is not None
                and self.num_fused_shared_experts == 0
                and hidden_states.shape[0] > 0
                and hidden_states.shape[0] <= DUAL_STREAM_TOKEN_THRESHOLD
            ):
                return self.forward_normal_dual_stream(
                    hidden_states,
                    should_allreduce_fusion,
                    use_reduce_scatter,
                    gemm_output_zero_allocator,
                )
            else:
                return self.forward_normal(
                    hidden_states,
                    should_allreduce_fusion,
                    use_reduce_scatter,
                    gemm_output_zero_allocator,
                )
        else:
            return self.forward_deepep(hidden_states, forward_batch)

    def forward_normal_dual_stream(
        self,
        hidden_states: torch.Tensor,
        should_allreduce_fusion: bool = False,
        use_reduce_scatter: bool = False,
        gemm_output_zero_allocator: BumpAllocator = None,
    ) -> torch.Tensor:

        current_stream = torch.cuda.current_stream()
        self.alt_stream.wait_stream(current_stream)
        shared_output = self._forward_shared_experts(
            hidden_states, gemm_output_zero_allocator
        )

        with torch.cuda.stream(self.alt_stream):
            # router_logits: (num_tokens, n_experts)
            router_logits = self.gate(hidden_states, gemm_output_zero_allocator)
            topk_output = self.topk(hidden_states, router_logits)
            final_hidden_states = self.experts(hidden_states, topk_output)
            if not _is_cuda or isinstance(self.experts.quant_method, KTEPWrapperMethod):
                final_hidden_states *= self.routed_scaling_factor

        current_stream.wait_stream(self.alt_stream)
        final_hidden_states += shared_output
        if (
            self.tp_size > 1
            and not should_allreduce_fusion
            and not use_reduce_scatter
            and not should_use_flashinfer_cutlass_moe_fp4_allgather()
        ):
            final_hidden_states = tensor_model_parallel_all_reduce(final_hidden_states)
        return final_hidden_states

    def forward_normal(
        self,
        hidden_states: torch.Tensor,
        should_allreduce_fusion: bool = False,
        use_reduce_scatter: bool = False,
        gemm_output_zero_allocator: BumpAllocator = None,
    ) -> torch.Tensor:
        if hasattr(self, "shared_experts") and use_intel_amx_backend(
            self.shared_experts.gate_up_proj
        ):
            return self.forward_cpu(hidden_states, should_allreduce_fusion)

        if hidden_states.shape[0] > 0:
            router_logits = self.gate(hidden_states, gemm_output_zero_allocator)
            topk_output = self.topk(hidden_states, router_logits)

            if not self._fuse_shared_experts_inside_sbo:
                share.wait_stream(torch.npu.current_stream())
                with torch.npu.stream(share):
                    shared_output = self._forward_shared_experts(
                        hidden_states, gemm_output_zero_allocator
                    )
        else:
            shared_output = None
            topk_output = self.topk.empty_topk_output(hidden_states.device)

        if self._fuse_shared_experts_inside_sbo:
            shared_output = None

            def _forward_shared_experts_and_put_results():
                nonlocal shared_output
                shared_output = self._forward_shared_experts(
                    hidden_states, gemm_output_zero_allocator
                )

        final_hidden_states = self.experts(
            hidden_states,
            topk_output,
            **(
                dict(
                    forward_shared_experts=_forward_shared_experts_and_put_results,
                    alt_stream=self.alt_stream,
                )
                if self._fuse_shared_experts_inside_sbo
                else {}
            ),
        )
<<<<<<< HEAD
        torch_npu.npu.current_stream().wait_stream(share)
        if not _is_cuda and not _use_aiter:
=======
        if (
            not _is_cuda
            and not _use_aiter
            or isinstance(self.experts.quant_method, KTEPWrapperMethod)
        ):
>>>>>>> 86255f27
            # fused in biased_grouped_topk so we can skip here
            final_hidden_states *= self.routed_scaling_factor
        if shared_output is not None:
            final_hidden_states += shared_output
        if (
            self.tp_size > 1
            and not should_allreduce_fusion
            and not use_reduce_scatter
            and not should_use_flashinfer_cutlass_moe_fp4_allgather()
        ):
            final_hidden_states = tensor_model_parallel_all_reduce(final_hidden_states)
        return final_hidden_states

    def forward_cpu(
        self,
        hidden_states: torch.Tensor,
        should_allreduce_fusion: bool = False,
    ) -> torch.Tensor:
        # router_logits: (num_tokens, n_experts)
        router_logits = self.gate(hidden_states)
        topk_output = self.topk(hidden_states, router_logits)
        fused_experts_out = self.experts(
            hidden_states=hidden_states, topk_output=topk_output
        )

        assert use_intel_amx_backend(
            self.shared_experts.gate_up_proj
        ) == use_intel_amx_backend(self.shared_experts.down_proj)
        # [Note] inplace should be False in fused_experts.
        # If inplace is True in fused_experts (self.experts), hidden_states will be changed after fused_experts
        # While hidden_states is still needed in shared_expert.
        final_hidden_states = torch.ops.sgl_kernel.shared_expert_cpu(
            hidden_states,
            self.shared_experts.gate_up_proj.weight,
            self.shared_experts.down_proj.weight,
            fused_experts_out,
            self.routed_scaling_factor,
            True,  # inplace
            self.shared_experts_is_int8,  # use_int8_w8a8
            self.shared_experts_is_fp8,  # use_fp8_w8a16
            (
                self.shared_experts.gate_up_proj.weight_scale
                if self.shared_experts_is_int8
                else (
                    self.shared_experts.gate_up_proj.weight_scale_inv
                    if self.shared_experts_is_fp8
                    else None
                )
            ),  # w1_scale
            (
                self.shared_experts.down_proj.weight_scale
                if self.shared_experts_is_int8
                else (
                    self.shared_experts.down_proj.weight_scale_inv
                    if self.shared_experts_is_fp8
                    else None
                )
            ),  # w2_scale
            (
                self.shared_experts_weight_block_size
                if self.shared_experts_is_fp8
                else None
            ),  # block_size
            None,  # a1_scale
            None,  # a2_scale
            True,  # is_vnni
        )
        if self.tp_size > 1 and not should_allreduce_fusion:
            final_hidden_states = tensor_model_parallel_all_reduce(final_hidden_states)
        return final_hidden_states

    def forward_deepep(
        self,
        hidden_states: torch.Tensor,
        forward_batch: ForwardBatch,
    ) -> torch.Tensor:
        shared_output = None
        if hidden_states.shape[0] > 0:
            # router_logits: (num_tokens, n_experts)
            router_logits = self.gate(hidden_states)
            if not self._fuse_shared_experts_inside_sbo:
                shared_output = self._forward_shared_experts(hidden_states)
            topk_output = self.topk(
                hidden_states,
                router_logits,
                num_token_non_padded=forward_batch.num_token_non_padded,
                expert_location_dispatch_info=ExpertLocationDispatchInfo.init_new(
                    layer_id=self.layer_id,
                ),
            )
        else:
            topk_output = self.topk.empty_topk_output(hidden_states.device)

        if self._fuse_shared_experts_inside_sbo:
            shared_output = None

            def _forward_shared_experts_and_put_results():
                nonlocal shared_output
                shared_output = self._forward_shared_experts(hidden_states)

        final_hidden_states = self.experts(
            hidden_states=hidden_states,
            topk_output=topk_output,
            **(
                dict(
                    forward_shared_experts=_forward_shared_experts_and_put_results,
                    alt_stream=self.alt_stream,
                    # SBO is not yet implemented for NextN
                    disable_sbo=self.is_nextn,
                )
                if self._fuse_shared_experts_inside_sbo
                else {}
            ),
        )

        if shared_output is not None:
            x = shared_output
            if self.experts.should_fuse_routed_scaling_factor_in_topk:
                x.add_(final_hidden_states)
            else:
                x.add_(final_hidden_states, alpha=self.routed_scaling_factor)
            final_hidden_states = x
        else:
            if not self.experts.should_fuse_routed_scaling_factor_in_topk:
                final_hidden_states *= self.routed_scaling_factor

        return final_hidden_states

    def _forward_shared_experts(
        self, hidden_states, gemm_output_zero_allocator: BumpAllocator = None
    ):
        if (hidden_states.shape[0] > 0) and (self.num_fused_shared_experts == 0):
            return self.shared_experts(
                hidden_states, gemm_output_zero_allocator=gemm_output_zero_allocator
            )
        else:
            return None

    def op_gate(self, state):
        if is_non_idle_and_non_empty(
            state.forward_batch.forward_mode, state.hidden_states_mlp_input
        ):
            # router_logits: (num_tokens, n_experts)
            state.router_logits = self.gate(state.hidden_states_mlp_input)
        else:
            state.router_logits = None

    def op_shared_experts(self, state):
        hidden_states_mlp_input = state.pop("hidden_states_mlp_input")
        if (self.num_fused_shared_experts == 0) and is_non_idle_and_non_empty(
            state.forward_batch.forward_mode, hidden_states_mlp_input
        ):
            state.shared_output = self.shared_experts(hidden_states_mlp_input)
        else:
            state.shared_output = None

    def op_select_experts(self, state):
        router_logits = state.pop("router_logits")
        hidden_states = state.hidden_states_mlp_input

        if router_logits is not None:
            with get_global_expert_distribution_recorder().with_current_layer(
                self.layer_id
            ):
                state.topk_output = self.topk(
                    hidden_states=hidden_states,
                    router_logits=router_logits,
                    num_token_non_padded=state.forward_batch.num_token_non_padded,
                    expert_location_dispatch_info=ExpertLocationDispatchInfo.init_new(
                        layer_id=self.layer_id,
                    ),
                )
        else:
            state.topk_output = self.topk.empty_topk_output(hidden_states.device)

    def op_dispatch_a(self, state):
        if self.ep_size > 1:
            self.experts.dispatcher.dispatch_a(
                hidden_states=state.hidden_states_mlp_input,
                topk_output=state.pop("topk_output"),
                tbo_subbatch_index=state.get("tbo_subbatch_index"),
            )

    def op_dispatch_b(self, state):
        if self.ep_size > 1:
            with get_global_expert_distribution_recorder().with_current_layer(
                self.layer_id
            ):
                state.dispatch_output = self.experts.dispatcher.dispatch_b(
                    tbo_subbatch_index=state.get("tbo_subbatch_index"),
                )

    def op_experts(self, state):
        state.combine_input = self.experts.run_moe_core(
            dispatch_output=state.dispatch_output,
        )

    def op_combine_a(self, state):
        if self.ep_size > 1:
            self.experts.dispatcher.combine_a(
                combine_input=state.pop("combine_input"),
                tbo_subbatch_index=state.get("tbo_subbatch_index"),
            )
            state.pop("dispatch_output")

    def op_combine_b(self, state):
        if self.ep_size > 1:
            state.hidden_states_after_combine = self.experts.dispatcher.combine_b(
                tbo_subbatch_index=state.get("tbo_subbatch_index"),
            )

    def op_output(self, state):
        final_hidden_states = state.pop("hidden_states_after_combine")

        if (shared_output := state.pop("shared_output")) is not None:
            x = shared_output
            x.add_(final_hidden_states, alpha=self.routed_scaling_factor)
            final_hidden_states = x
        else:
            final_hidden_states *= self.routed_scaling_factor

        state.hidden_states_mlp_output = final_hidden_states


def yarn_get_mscale(scale: float = 1, mscale: float = 1) -> float:
    import math

    if scale <= 1:
        return 1.0
    return 0.1 * mscale * math.log(scale) + 1.0


class DeepseekV2AttentionMLA(nn.Module):

    def __init__(
        self,
        config: PretrainedConfig,
        hidden_size: int,
        num_heads: int,
        qk_nope_head_dim: int,
        qk_rope_head_dim: int,
        v_head_dim: int,
        q_lora_rank: int,
        kv_lora_rank: int,
        rope_theta: float = 10000,
        rope_scaling: Optional[Dict[str, Any]] = None,
        max_position_embeddings: int = 8192,
        quant_config: Optional[QuantizationConfig] = None,
        reduce_results: bool = True,
        layer_id: int = None,
        prefix: str = "",
        alt_stream: Optional[torch.cuda.Stream] = None,
        skip_rope: bool = False,
    ) -> None:
        super().__init__()
        self.layer_id = layer_id
        self.hidden_size = hidden_size
        self.qk_nope_head_dim = qk_nope_head_dim
        self.qk_rope_head_dim = qk_rope_head_dim
        self.qk_head_dim = qk_nope_head_dim + qk_rope_head_dim
        self.v_head_dim = v_head_dim
        self.q_lora_rank = q_lora_rank
        self.kv_lora_rank = kv_lora_rank
        attn_tp_rank = get_attention_tp_rank()
        attn_tp_size = get_attention_tp_size()

        self.num_heads = num_heads
        assert num_heads % attn_tp_size == 0
        self.num_local_heads = num_heads // attn_tp_size
        self.scaling = self.qk_head_dim**-0.5
        self.rope_theta = rope_theta
        self.max_position_embeddings = max_position_embeddings
        self.kv_cache_dtype = get_global_server_args().kv_cache_dtype

        # NOTE modification to rope_scaling must be done early enough, b/c e.g. Indexer needs it
        if rope_scaling:
            rope_scaling["rope_type"] = "deepseek_yarn"

        # For tensor parallel attention
        if self.q_lora_rank is not None:
            self.fused_qkv_a_proj_with_mqa = ReplicatedLinear(
                self.hidden_size,
                self.q_lora_rank + self.kv_lora_rank + self.qk_rope_head_dim,
                bias=False,
                quant_config=quant_config,
                prefix=add_prefix("fused_qkv_a_proj_with_mqa", prefix),
            )
            self.q_a_layernorm = RMSNorm(self.q_lora_rank, eps=config.rms_norm_eps)
            self.q_b_proj = ColumnParallelLinear(
                q_lora_rank,
                self.num_heads * self.qk_head_dim,
                bias=False,
                quant_config=self._get_q_b_proj_quant_config(quant_config),
                prefix=add_prefix("q_b_proj", prefix),
                tp_rank=attn_tp_rank,
                tp_size=attn_tp_size,
            )
        else:
            self.q_proj = ColumnParallelLinear(
                self.hidden_size,
                self.num_heads * self.qk_head_dim,
                bias=False,
                quant_config=quant_config,
                prefix=add_prefix("q_proj", prefix),
                tp_rank=attn_tp_rank,
                tp_size=attn_tp_size,
            )
            self.kv_a_proj_with_mqa = ReplicatedLinear(
                self.hidden_size,
                self.kv_lora_rank + self.qk_rope_head_dim,
                bias=False,
                quant_config=quant_config,
                prefix=add_prefix("kv_a_proj_with_mqa", prefix),
            )

        self.use_nsa = is_deepseek_nsa(config)
        if self.use_nsa:
            self.indexer = Indexer(
                hidden_size=hidden_size,
                index_n_heads=get_nsa_index_n_heads(config),
                index_head_dim=get_nsa_index_head_dim(config),
                rope_head_dim=qk_rope_head_dim,
                index_topk=get_nsa_index_topk(config),
                q_lora_rank=q_lora_rank,
                max_position_embeddings=max_position_embeddings,
                rope_theta=rope_theta,
                scale_fmt="ue8m0",
                block_size=128,
                rope_scaling=rope_scaling,
                prefix=add_prefix("indexer", prefix),
                quant_config=quant_config,
                layer_id=layer_id,
                alt_stream=alt_stream,
                fuse_wk_and_weights_proj=is_nsa_indexer_wk_and_weights_proj_fused(
                    config, quant_config
                ),
            )

        self.kv_b_proj = ColumnParallelLinear(
            self.kv_lora_rank,
            self.num_heads * (self.qk_nope_head_dim + self.v_head_dim),
            bias=False,
            quant_config=quant_config,
            prefix=add_prefix("kv_b_proj", prefix),
            tp_rank=attn_tp_rank,
            tp_size=attn_tp_size,
        )
        # O projection.
        self.o_proj = RowParallelLinear(
            self.num_heads * self.v_head_dim,
            self.hidden_size,
            bias=False,
            quant_config=quant_config,
            reduce_results=reduce_results,
            prefix=add_prefix("o_proj", prefix),
            tp_rank=attn_tp_rank,
            tp_size=attn_tp_size,
        )
        self.kv_a_layernorm = RMSNorm(self.kv_lora_rank, eps=config.rms_norm_eps)

        if not skip_rope:
            self.rotary_emb = get_rope_wrapper(
                qk_rope_head_dim,
                rotary_dim=qk_rope_head_dim,
                max_position=max_position_embeddings,
                base=rope_theta,
                rope_scaling=rope_scaling,
                is_neox_style=False,
                device=get_global_server_args().device,
            )

            if rope_scaling:
                mscale_all_dim = rope_scaling.get("mscale_all_dim", False)
                scaling_factor = rope_scaling["factor"]
                mscale = yarn_get_mscale(scaling_factor, float(mscale_all_dim))
                self.scaling = self.scaling * mscale * mscale
            else:
                self.rotary_emb.forward = self.rotary_emb.forward_native
        else:
            self.rotary_emb = None

        self.attn_mqa = RadixAttention(
            self.num_local_heads,
            self.kv_lora_rank + self.qk_rope_head_dim,
            self.scaling,
            num_kv_heads=1,
            layer_id=layer_id,
            v_head_dim=self.kv_lora_rank,
            quant_config=quant_config,
            prefix=add_prefix("attn_mqa", prefix),
        )

        self.attn_mha = RadixAttention(
            self.num_local_heads,
            self.qk_nope_head_dim + self.qk_rope_head_dim,
            self.scaling,
            num_kv_heads=self.num_local_heads,
            layer_id=layer_id,
            v_head_dim=self.v_head_dim,
            quant_config=quant_config,
            prefix=add_prefix("attn_mha", prefix),
        )

        self.alt_stream = alt_stream
        self.attn_mha.kv_b_proj = None

        self.w_kc = None
        self.w_vc = None
        self.w_scale = 1.0

        self.w_scale_k = None
        self.w_scale_v = None
        self.use_deep_gemm_bmm = False

        self.flashinfer_mla_disable_ragged = (
            get_global_server_args().flashinfer_mla_disable_ragged
        )
        self.disable_chunked_prefix_cache = (
            get_global_server_args().disable_chunked_prefix_cache
        )

        self.current_attention_backend = (
            None  # Attention backend used by current forward batch
        )
        self.rocm_fused_decode_mla = get_bool_env_var(
            "SGLANG_ROCM_FUSED_DECODE_MLA", "false"
        )

        # TODO: Design a finer way to determine the threshold
        self.chunked_prefix_cache_threshold = get_int_env_var(
            "SGL_CHUNKED_PREFIX_CACHE_THRESHOLD", 8192
        )

        # If we have self.fused_qkv_a_proj_with_mqa and we're running on CPU, we will choose the torch.ops.sgl_kernel.qkv_proj_with_rope_fused_weight kernel
        # which requires self.w_kc and self.w_vc to be packed.
        # If not, we will use torch.bmm and weight shouldn't be packed in this case
        has_fused_proj = hasattr(self, "fused_qkv_a_proj_with_mqa")
        if has_fused_proj and _is_cpu and _is_cpu_amx_available:
            self.quant_method = PackWeightMethod(
                weight_names=["w_kc", "w_vc"], transpose_dims=[[1, 2], [1, 2]]
            )

        is_packed_weight = (
            has_fused_proj
            and hasattr(self.fused_qkv_a_proj_with_mqa.quant_method, "quant_config")
            and self.fused_qkv_a_proj_with_mqa.quant_method.quant_config.get_name()
            in {"awq", "awq_marlin", "moe_wna16"}
        )
        self.use_min_latency_fused_a_gemm = (
            has_fused_proj
            and not is_packed_weight
            and self.fused_qkv_a_proj_with_mqa.weight.dtype == torch.bfloat16
            and self.fused_qkv_a_proj_with_mqa.weight.shape[0] == 2112
            and self.fused_qkv_a_proj_with_mqa.weight.shape[1] == 7168
            and _is_cuda
            and 90 <= _device_sm < 120
        )

        self.qkv_proj_with_rope_is_int8 = (
            has_fused_proj
            and not is_packed_weight
            and self.fused_qkv_a_proj_with_mqa.weight.dtype == torch.int8
        )
        self.qkv_proj_with_rope_is_fp8 = (
            has_fused_proj
            and not is_packed_weight
            and self.fused_qkv_a_proj_with_mqa.weight.dtype == torch.float8_e4m3fn
        )

        self.weight_block_size = None
        if self.qkv_proj_with_rope_is_fp8 and _is_cpu and _is_cpu_amx_available:
            assert getattr(
                self.fused_qkv_a_proj_with_mqa.quant_method, "block_quant", False
            ) == getattr(self.q_b_proj.quant_method, "block_quant", False)
            use_block_quant = getattr(
                self.fused_qkv_a_proj_with_mqa.quant_method, "block_quant", False
            )

            if use_block_quant:
                assert (
                    self.fused_qkv_a_proj_with_mqa.quant_method.quant_config.weight_block_size
                    == self.q_b_proj.quant_method.quant_config.weight_block_size
                )
                self.weight_block_size = (
                    self.fused_qkv_a_proj_with_mqa.quant_method.quant_config.weight_block_size
                )
        self.is_mla_preprocess_enabled = is_mla_preprocess_enabled()
        if self.is_mla_preprocess_enabled:
            assert (
                quant_config is None or quant_config.get_name() == "w8a8_int8"
            ), "MLA Preprocess only works with Unquant or W8A8Int8"
            self.mla_preprocess = None

    def dispatch_attn_forward_method(
        self, forward_batch: ForwardBatch
    ) -> AttnForwardMethod:
        # Determine attention backend used by current forward batch
        if forward_batch.forward_mode.is_decode_or_idle():
            attention_backend = get_global_server_args().decode_attention_backend
        elif (
            forward_batch.forward_mode.is_target_verify()
            or forward_batch.forward_mode.is_draft_extend()
        ):
            # Use the specified backend for speculative operations (both verify and draft extend)
            if get_global_server_args().speculative_attention_mode == "decode":
                attention_backend = get_global_server_args().decode_attention_backend
            else:  # default to prefill
                attention_backend = get_global_server_args().prefill_attention_backend
        else:
            attention_backend = get_global_server_args().prefill_attention_backend
        self.current_attention_backend = attention_backend

        handler = AttentionBackendRegistry.get_handler(attention_backend)
        return handler(self, forward_batch)

    def op_prepare(self, state):
        state.attn_intermediate_state = self.forward_prepare(
            positions=state.positions,
            hidden_states=state.pop("hidden_states_after_comm_pre_attn"),
            forward_batch=state.forward_batch,
            zero_allocator=state.zero_allocator,
        )

    def op_core(self, state):
        state.hidden_states_after_attn = self.forward_core(
            state.pop("attn_intermediate_state")
        )

    def forward(
        self,
        positions: torch.Tensor,
        hidden_states: torch.Tensor,
        forward_batch: ForwardBatch,
        zero_allocator: BumpAllocator,
    ):
        s = self.forward_prepare(
            positions=positions,
            hidden_states=hidden_states,
            forward_batch=forward_batch,
            zero_allocator=zero_allocator,
        )
        return self.forward_core(s)

    def forward_prepare(
        self,
        positions: torch.Tensor,
        hidden_states: torch.Tensor,
        forward_batch: ForwardBatch,
        zero_allocator: BumpAllocator,
    ):
        if self.attn_mha.kv_b_proj is None:
            self.attn_mha.kv_b_proj = self.kv_b_proj

        # when hidden_states is a tuple of tensors, the tuple will include quantized weight and scale tensor
        if isinstance(hidden_states, tuple):
            if hidden_states[0].shape[0] == 0:
                assert (
                    not self.o_proj.reduce_results
                ), "short-circuiting allreduce will lead to hangs"
                return hidden_states[0]
        else:
            if hidden_states.shape[0] == 0:
                assert (
                    not self.o_proj.reduce_results
                ), "short-circuiting allreduce will lead to hangs"
                return hidden_states, None, forward_batch, None

        attn_forward_method = self.dispatch_attn_forward_method(forward_batch)
        if attn_forward_method == AttnForwardMethod.MHA:
            inner_state = self.forward_normal_prepare(
                positions, hidden_states, forward_batch, zero_allocator
            )
        elif attn_forward_method == AttnForwardMethod.MHA_CHUNKED_KV:
            inner_state = self.forward_normal_chunked_kv_prepare(
                positions, hidden_states, forward_batch, zero_allocator
            )
        elif attn_forward_method == AttnForwardMethod.MHA_ONE_SHOT:
            inner_state = self.forward_normal_one_shot_prepare(
                positions, hidden_states, forward_batch, zero_allocator
            )
        elif attn_forward_method == AttnForwardMethod.MLA:
            if not self.is_mla_preprocess_enabled:
                inner_state = self.forward_absorb_prepare(
                    positions, hidden_states, forward_batch, zero_allocator
                )
            else:
                # TODO(iforgetmyname): to be separated as a standalone func
                if self.mla_preprocess is None:
                    self.mla_preprocess = NPUFusedMLAPreprocess(
                        self.fused_qkv_a_proj_with_mqa,
                        self.q_a_layernorm,
                        self.kv_a_layernorm,
                        self.q_b_proj,
                        self.w_kc,
                        self.rotary_emb,
                        self.layer_id,
                        self.num_local_heads,
                        self.qk_nope_head_dim,
                        self.qk_rope_head_dim,
                    )
                inner_state = self.mla_preprocess.forward(
                    positions, hidden_states, forward_batch, zero_allocator
                )
                inner_state = (*inner_state, None)  # add a position for topk_indices
        elif attn_forward_method == AttnForwardMethod.NPU_MLA_SPARSE:
            inner_state = self.forward_npu_sparse_prepare(
                positions, hidden_states, forward_batch, zero_allocator
            )
        elif attn_forward_method == AttnForwardMethod.MLA_FUSED_ROPE:
            inner_state = self.forward_absorb_fused_mla_rope_prepare(
                positions, hidden_states, forward_batch, zero_allocator
            )
        elif attn_forward_method == AttnForwardMethod.MLA_FUSED_ROPE_CPU:
            inner_state = self.forward_absorb_fused_mla_rope_cpu_prepare(
                positions, hidden_states, forward_batch, zero_allocator
            )
        else:
            raise NotImplementedError
        return None, attn_forward_method, forward_batch, inner_state

    def forward_core(self, intermediate_state):
        hidden_states, attn_forward_method, forward_batch, inner_state = (
            intermediate_state
        )
        if inner_state is None:
            return hidden_states

        if attn_forward_method == AttnForwardMethod.MHA:
            return self.forward_normal_core(*inner_state)
        elif attn_forward_method == AttnForwardMethod.MHA_CHUNKED_KV:
            return self.forward_normal_chunked_kv_core(*inner_state)
        elif attn_forward_method == AttnForwardMethod.MHA_ONE_SHOT:
            return self.forward_normal_one_shot_core(*inner_state)
        elif attn_forward_method == AttnForwardMethod.MLA:
            return self.forward_absorb_core(*inner_state)
        elif attn_forward_method == AttnForwardMethod.NPU_MLA_SPARSE:
            return self.forward_npu_sparse_core(*inner_state)
        elif attn_forward_method == AttnForwardMethod.MLA_FUSED_ROPE:
            return self.forward_absorb_fused_mla_rope_core(*inner_state)
        elif attn_forward_method == AttnForwardMethod.MLA_FUSED_ROPE_CPU:
            return self.forward_absorb_fused_mla_rope_cpu_core(*inner_state)
        else:
            raise NotImplementedError

    def forward_normal_prepare(
        self,
        positions: torch.Tensor,
        hidden_states: torch.Tensor,
        forward_batch: ForwardBatch,
        zero_allocator: BumpAllocator,
    ):
        if self.q_lora_rank is not None:
            q, latent_cache = self.fused_qkv_a_proj_with_mqa(hidden_states)[0].split(
                [self.q_lora_rank, self.kv_lora_rank + self.qk_rope_head_dim], dim=-1
            )

            # NSA Indexer: cache quantized keys, auto-skip topk for sequences <= nsa_index_topk

            if self.use_nsa:
                q_lora = self.q_a_layernorm(q)
                q = self.q_b_proj(q_lora)[0].view(
                    -1, self.num_local_heads, self.qk_head_dim
                )
                _ = self.indexer(
                    x=hidden_states,
                    q_lora=q_lora,
                    positions=positions,
                    forward_batch=forward_batch,
                    layer_id=self.layer_id,
                    return_indices=False,
                )

            elif _use_aiter_gfx95 and self.q_b_proj.weight.dtype == torch.float8_e4m3fn:

                q, _, _, _ = fused_rms_fp8_group_quant(
                    q,
                    self.q_a_layernorm.weight,
                    self.q_a_layernorm.variance_epsilon,
                    None,
                    None,
                    None,
                    group_size=128,
                    dtype_quant=torch.float8_e4m3fn,
                    res1=None,
                    output_unquantized_inp1=False,
                )
                q = self.q_b_proj(q)[0].view(-1, self.num_local_heads, self.qk_head_dim)
            else:
                q = self.q_a_layernorm(q)
                q = self.q_b_proj(q)[0].view(-1, self.num_local_heads, self.qk_head_dim)

        else:
            q = self.q_proj(hidden_states)[0].view(
                -1, self.num_local_heads, self.qk_head_dim
            )
            latent_cache = self.kv_a_proj_with_mqa(hidden_states)[0]

        _, q_pe = q.split([self.qk_nope_head_dim, self.qk_rope_head_dim], dim=-1)
        kv_a, _ = latent_cache.split([self.kv_lora_rank, self.qk_rope_head_dim], dim=-1)
        latent_cache = latent_cache.unsqueeze(1)

        if _use_aiter_gfx95 and self.kv_b_proj.weight.dtype == torch.float8_e4m3fn:

            kv_a_quanted, kv_a, _, _ = fused_rms_fp8_group_quant(
                kv_a,
                self.kv_a_layernorm.weight,
                self.kv_a_layernorm.variance_epsilon,
                None,
                None,
                None,
                group_size=128,
                dtype_quant=torch.float8_e4m3fn,
                res1=None,
                output_unquantized_inp1=True,  # return unqaunt kv_a
            )
            kv = self.kv_b_proj(
                kv_a_quanted,
            )[0]

        else:
            kv_a = self.kv_a_layernorm(kv_a)
            kv = self.kv_b_proj(kv_a)[0]

        # kv_a = self.kv_a_layernorm(kv_a)

        k_pe = latent_cache[:, :, self.kv_lora_rank :]
        if self.rotary_emb is not None:
            q_pe, k_pe = self.rotary_emb(positions, q_pe, k_pe)
        q[..., self.qk_nope_head_dim :] = q_pe

        self._set_mla_kv_buffer(latent_cache, kv_a, k_pe, forward_batch)
        if (
            forward_batch.mha_one_shot
            and sum(forward_batch.extend_prefix_lens_cpu) != 0
        ):
            kv_a, k_pe = self._get_mla_kv_buffer(
                forward_batch.fetch_mha_one_shot_kv_indices(), q.dtype, forward_batch
            )
        kv = self.kv_b_proj(kv_a)[0]
        kv = kv.view(-1, self.num_local_heads, self.qk_nope_head_dim + self.v_head_dim)
        k_nope = kv[..., : self.qk_nope_head_dim]
        v = kv[..., self.qk_nope_head_dim :]

        k = self._concat_and_cast_mha_k(k_nope, k_pe, forward_batch)
        return q, k, v, forward_batch

    def forward_normal_core(self, q, k, v, forward_batch):
        attn_output = self.attn_mha(q, k, v, forward_batch, save_kv_cache=False)
        attn_output = attn_output.reshape(-1, self.num_local_heads * self.v_head_dim)
        output, _ = self.o_proj(attn_output)
        return output

    def _fuse_rope_for_trtllm_mla(self, forward_batch: ForwardBatch) -> bool:
        """
        Check if we should skip rope and do fused rope+quantize for TRTLLM MLA decode in fp8_e4m3 path.
        """
        return (
            self.current_attention_backend == "trtllm_mla"
            and (
                forward_batch.forward_mode.is_decode_or_idle()
                or forward_batch.forward_mode.is_target_verify()
            )
            and forward_batch.attn_backend.data_type == torch.float8_e4m3fn
        )

    def forward_absorb_prepare(
        self,
        positions: torch.Tensor,
        hidden_states: torch.Tensor,
        forward_batch: ForwardBatch,
        zero_allocator: BumpAllocator,
    ):
        from sglang.srt.model_executor.cuda_graph_runner import get_is_capture_mode

        q_lora = None
        if self.q_lora_rank is not None:
            if (
                (not isinstance(hidden_states, tuple))
                and hidden_states.shape[0] <= 16
                and self.use_min_latency_fused_a_gemm
            ):
                fused_qkv_a_proj_out = dsv3_fused_a_gemm(
                    hidden_states, self.fused_qkv_a_proj_with_mqa.weight.T
                )
            else:
                fused_qkv_a_proj_out = self.fused_qkv_a_proj_with_mqa(hidden_states)[0]
            q, latent_cache = fused_qkv_a_proj_out.split(
                [self.q_lora_rank, self.kv_lora_rank + self.qk_rope_head_dim], dim=-1
            )
            k_nope = latent_cache[..., : self.kv_lora_rank]

            # overlap qk norm
            if self.alt_stream is not None and get_is_capture_mode():
                current_stream = torch.cuda.current_stream()
                self.alt_stream.wait_stream(current_stream)
                q = self.q_a_layernorm(q)
                with torch.cuda.stream(self.alt_stream):
                    k_nope = self.kv_a_layernorm(k_nope)
                current_stream.wait_stream(self.alt_stream)
            else:
                if _use_aiter_gfx95 and self.q_b_proj.weight.dtype == torch.uint8:
                    q, k_nope, *_ = fused_rms_mxfp4_quant(
                        q,
                        self.q_a_layernorm.weight,
                        self.q_a_layernorm.variance_epsilon,
                        k_nope,
                        self.kv_a_layernorm.weight,
                        self.kv_a_layernorm.variance_epsilon,
                    )
                else:
                    if (
                        _use_aiter_gfx95
                        and self.q_b_proj.weight.dtype == torch.float8_e4m3fn
                    ):

                        q, _, k_nope, _ = fused_rms_fp8_group_quant(
                            q,
                            self.q_a_layernorm.weight,
                            self.q_a_layernorm.variance_epsilon,
                            k_nope,
                            self.kv_a_layernorm.weight,
                            self.kv_a_layernorm.variance_epsilon,
                            group_size=128,
                            dtype_quant=torch.float8_e4m3fn,
                            res1=None,
                            output_unquantized_inp1=False,
                        )

                    else:
                        q = self.q_a_layernorm(q)
                        k_nope = self.kv_a_layernorm(k_nope)

            # q_lora needed by indexer
            if self.use_nsa:
                q_lora = q

            k_nope = k_nope.unsqueeze(1)
            q = self.q_b_proj(q)[0].view(-1, self.num_local_heads, self.qk_head_dim)
        else:
            q = self.q_proj(hidden_states)[0].view(
                -1, self.num_local_heads, self.qk_head_dim
            )
            latent_cache = self.kv_a_proj_with_mqa(hidden_states)[0]
            k_nope = latent_cache[..., : self.kv_lora_rank]
            k_nope = self.kv_a_layernorm(k_nope).unsqueeze(1)

        q_nope, q_pe = q.split([self.qk_nope_head_dim, self.qk_rope_head_dim], dim=-1)
        k_pe = latent_cache[..., self.kv_lora_rank :].unsqueeze(1)

        if self.use_deep_gemm_bmm:
            q_nope_val, q_nope_scale, masked_m, expected_m, aligned_m = (
                per_token_group_quant_mla_deep_gemm_masked_fp8(q_nope.transpose(0, 1))
            )
            q_nope_out = q_nope.new_empty(
                (self.num_local_heads, aligned_m, self.kv_lora_rank)
            )
            deep_gemm_wrapper.grouped_gemm_nt_f8f8bf16_masked(
                (q_nope_val, q_nope_scale),
                (self.w_kc, self.w_scale_k),
                q_nope_out,
                masked_m,
                expected_m,
            )
            q_nope_out = q_nope_out[:, :expected_m, :]
        elif _is_hip:
            # TODO(haishaw): add bmm_fp8 to ROCm
            if _use_aiter_gfx95 and self.w_kc.dtype == torch.uint8:
                x = q_nope.transpose(0, 1)
                q_nope_out = torch.empty(
                    x.shape[0],
                    x.shape[1],
                    self.w_kc.shape[2],
                    device=x.device,
                    dtype=torch.bfloat16,
                )
                batched_gemm_afp4wfp4_pre_quant(
                    x,
                    self.w_kc.transpose(-2, -1),
                    self.w_scale_k.transpose(-2, -1),
                    torch.bfloat16,
                    q_nope_out,
                )
            else:
                q_nope_out = torch.bmm(
                    q_nope.to(torch.bfloat16).transpose(0, 1),
                    self.w_kc.to(torch.bfloat16) * self.w_scale,
                )
        elif self.w_kc.dtype == torch.float8_e4m3fn:
            # fix bmm_fp8 error under cublas12.9 caused by bumpallocator, detail in pr#11612
            q_nope_val, q_nope_scale = per_tensor_quant_mla_fp8(
                q_nope.transpose(0, 1),
                (
                    torch.zeros((1,), dtype=torch.float32, device=q_nope.device)
                    if _is_cublas_ge_129
                    else zero_allocator.allocate(1)
                ),
            )
            q_nope_out = bmm_fp8(
                q_nope_val, self.w_kc, q_nope_scale, self.w_scale, torch.bfloat16
            )
        else:
            q_nope_out = torch.bmm(q_nope.transpose(0, 1), self.w_kc)

        q_nope_out = q_nope_out.transpose(0, 1)

        if (
            self.rotary_emb is not None
            and (not self._fuse_rope_for_trtllm_mla(forward_batch))
            and (not _use_aiter or not _is_gfx95_supported or self.use_nsa)
        ):
            q_pe, k_pe = self.rotary_emb(positions, q_pe, k_pe)

        topk_indices = None
        if q_lora is not None:
            topk_indices = self.indexer(
                x=hidden_states,
                q_lora=q_lora,
                positions=positions,
                forward_batch=forward_batch,
                layer_id=self.layer_id,
            )

        return (
            q_pe,
            k_pe,
            q_nope_out,
            k_nope,
            forward_batch,
            zero_allocator,
            positions,
            topk_indices,
        )

    def forward_absorb_core(
        self,
        q_pe,
        k_pe,
        q_nope_out,
        k_nope,
        forward_batch,
        zero_allocator,
        positions,
        topk_indices,
    ):
        if self.current_attention_backend in FORWARD_ABSORB_CORE_ATTENTION_BACKENDS:
            extra_args = {}
            if self._fuse_rope_for_trtllm_mla(forward_batch):
                extra_args = {
                    "cos_sin_cache": self.rotary_emb.cos_sin_cache,
                    "is_neox": self.rotary_emb.is_neox_style,
                }

            attn_output = self.attn_mqa(
                q_nope_out,
                k_nope,
                k_nope,
                forward_batch,
                q_rope=q_pe,
                k_rope=k_pe,
                **extra_args,
                **(dict(topk_indices=topk_indices) if topk_indices is not None else {}),
            )
        else:
            if _use_aiter_gfx95:
                cos = self.rotary_emb.cos_cache
                sin = self.rotary_emb.sin_cache
                q, k = fused_qk_rope_cat(
                    q_nope_out,
                    q_pe,
                    k_nope,
                    k_pe,
                    positions,
                    cos,
                    sin,
                    self.rotary_emb.is_neox_style,
                )
            else:
                q = torch.cat([q_nope_out, q_pe], dim=-1)
                k = torch.cat([k_nope, k_pe], dim=-1)

            attn_output = self.attn_mqa(
                q,
                k,
                k_nope,
                forward_batch,
                **(dict(topk_indices=topk_indices) if topk_indices is not None else {}),
            )
        attn_output = attn_output.view(-1, self.num_local_heads, self.kv_lora_rank)

        if self.use_deep_gemm_bmm:
            attn_output_val, attn_output_scale, masked_m, expected_m, aligned_m = (
                per_token_group_quant_mla_deep_gemm_masked_fp8(
                    attn_output.transpose(0, 1)
                )
            )
            attn_bmm_output = attn_output.new_empty(
                (self.num_local_heads, aligned_m, self.v_head_dim)
            )
            deep_gemm_wrapper.grouped_gemm_nt_f8f8bf16_masked(
                (attn_output_val, attn_output_scale),
                (self.w_vc, self.w_scale_v),
                attn_bmm_output,
                masked_m,
                expected_m,
            )
            attn_bmm_output = (
                attn_bmm_output[:, :expected_m, :].transpose(0, 1).flatten(1, 2)
            )
        elif _is_hip:
            # TODO(haishaw): add bmm_fp8 to ROCm
            if _use_aiter_gfx95 and self.w_vc.dtype == torch.uint8:
                x = attn_output.transpose(0, 1)
                attn_bmm_output = torch.empty(
                    x.shape[0],
                    x.shape[1],
                    self.w_vc.shape[2],
                    device=x.device,
                    dtype=torch.bfloat16,
                )
                batched_gemm_afp4wfp4_pre_quant(
                    x,
                    self.w_vc.transpose(-2, -1),
                    self.w_scale_v.transpose(-2, -1),
                    torch.bfloat16,
                    attn_bmm_output,
                )
            else:
                attn_bmm_output = torch.bmm(
                    attn_output.to(torch.bfloat16).transpose(0, 1),
                    self.w_vc.to(torch.bfloat16) * self.w_scale,
                )

            if self.o_proj.weight.dtype == torch.uint8:
                attn_bmm_output = attn_bmm_output.transpose(0, 1)
                attn_bmm_output = fused_flatten_mxfp4_quant(attn_bmm_output)
            else:
                attn_bmm_output = attn_bmm_output.transpose(0, 1).flatten(1, 2)

        elif self.w_vc.dtype == torch.float8_e4m3fn:
            attn_output_val, attn_output_scale = per_tensor_quant_mla_fp8(
                attn_output.transpose(0, 1),
                (
                    torch.zeros((1,), dtype=torch.float32, device=attn_output.device)
                    if _is_cublas_ge_129
                    else zero_allocator.allocate(1)
                ),
            )
            attn_bmm_output = bmm_fp8(
                attn_output_val,
                self.w_vc,
                attn_output_scale,
                self.w_scale,
                torch.bfloat16,
            )
            attn_bmm_output = attn_bmm_output.transpose(0, 1).flatten(1, 2)
        else:
            if is_in_piecewise_cuda_graph():
                # torch dynamo requires out= op was called where output tensor was non-contiguous
                attn_bmm_output = (
                    torch.bmm(attn_output.transpose(0, 1), self.w_vc)
                    .transpose(0, 1)
                    .flatten(1, 2)
                )
            else:
                attn_bmm_output = torch.empty(
                    (attn_output.shape[0], self.num_local_heads * self.v_head_dim),
                    dtype=attn_output.dtype,
                    device=attn_output.device,
                )
                torch.bmm(
                    attn_output.transpose(0, 1),
                    self.w_vc,
                    out=attn_bmm_output.view(
                        -1, self.num_local_heads, self.v_head_dim
                    ).transpose(0, 1),
                )
        output, _ = self.o_proj(attn_bmm_output)

        return output

    def forward_npu_sparse_prepare(
        self,
        positions: torch.Tensor,
        hidden_states: torch.Tensor,
        forward_batch: ForwardBatch,
        zero_allocator: BumpAllocator,
    ):
        """
        Reuse `self.q_lora_rank is not None` branch from forward_absorb_prepare
        """
        if self.is_mla_preprocess_enabled and forward_batch.forward_mode.is_decode():
            if self.mla_preprocess is None:
                self.mla_preprocess = NPUFusedMLAPreprocess(
                    self.fused_qkv_a_proj_with_mqa,
                    self.q_a_layernorm,
                    self.kv_a_layernorm,
                    self.q_b_proj,
                    self.w_kc,
                    self.rotary_emb,
                    self.layer_id,
                    self.num_local_heads,
                    self.qk_nope_head_dim,
                    self.qk_rope_head_dim,
                )
            (
                q_pe,
                k_pe,
                q_nope_out,
                k_nope,
                forward_batch,
                zero_allocator,
                positions,
            ) = self.mla_preprocess.forward(
                positions, hidden_states, forward_batch, zero_allocator
            )

            fused_qkv_a_proj_out = self.fused_qkv_a_proj_with_mqa(hidden_states)[0]
            q, _ = fused_qkv_a_proj_out.split(
                [self.q_lora_rank, self.kv_lora_rank + self.qk_rope_head_dim], dim=-1
            )
            q_lora = self.q_a_layernorm(q)
        else:
            from sglang.srt.model_executor.cuda_graph_runner import get_is_capture_mode

            if (
                (not isinstance(hidden_states, tuple))
                and hidden_states.shape[0] <= 16
                and self.use_min_latency_fused_a_gemm
            ):
                fused_qkv_a_proj_out = dsv3_fused_a_gemm(
                    hidden_states, self.fused_qkv_a_proj_with_mqa.weight.T
                )
            else:
                fused_qkv_a_proj_out = self.fused_qkv_a_proj_with_mqa(hidden_states)[0]
            q, latent_cache = fused_qkv_a_proj_out.split(
                [self.q_lora_rank, self.kv_lora_rank + self.qk_rope_head_dim], dim=-1
            )
            k_nope = latent_cache[..., : self.kv_lora_rank]

            # overlap qk norm
            if self.alt_stream is not None and get_is_capture_mode():
                current_stream = torch.cuda.current_stream()
                self.alt_stream.wait_stream(current_stream)
                q = self.q_a_layernorm(q)
                with torch.cuda.stream(self.alt_stream):
                    k_nope = self.kv_a_layernorm(k_nope)
                current_stream.wait_stream(self.alt_stream)
            else:
                if _use_aiter_gfx95 and self.q_b_proj.weight.dtype == torch.uint8:
                    q, k_nope, *_ = fused_rms_mxfp4_quant(
                        q,
                        self.q_a_layernorm.weight,
                        self.q_a_layernorm.variance_epsilon,
                        k_nope,
                        self.kv_a_layernorm.weight,
                        self.kv_a_layernorm.variance_epsilon,
                    )
                else:
                    if (
                        _use_aiter_gfx95
                        and self.q_b_proj.weight.dtype == torch.float8_e4m3fn
                    ):

                        q, _, k_nope, _ = fused_rms_fp8_group_quant(
                            q,
                            self.q_a_layernorm.weight,
                            self.q_a_layernorm.variance_epsilon,
                            k_nope,
                            self.kv_a_layernorm.weight,
                            self.kv_a_layernorm.variance_epsilon,
                            group_size=128,
                            dtype_quant=torch.float8_e4m3fn,
                            res1=None,
                            output_unquantized_inp1=False,
                        )

                    else:
                        q = self.q_a_layernorm(q)
                        k_nope = self.kv_a_layernorm(k_nope)

            q_lora = q.clone()  # required for topk_indices
            k_nope = k_nope.unsqueeze(1)
            q = self.q_b_proj(q)[0].view(-1, self.num_local_heads, self.qk_head_dim)

            q_nope, q_pe = q.split(
                [self.qk_nope_head_dim, self.qk_rope_head_dim], dim=-1
            )
            k_pe = latent_cache[..., self.kv_lora_rank :].unsqueeze(1)

            if self.use_deep_gemm_bmm:
                q_nope_val, q_nope_scale, masked_m, expected_m, aligned_m = (
                    per_token_group_quant_mla_deep_gemm_masked_fp8(
                        q_nope.transpose(0, 1)
                    )
                )
                q_nope_out = q_nope.new_empty(
                    (self.num_local_heads, aligned_m, self.kv_lora_rank)
                )
                deep_gemm_wrapper.grouped_gemm_nt_f8f8bf16_masked(
                    (q_nope_val, q_nope_scale),
                    (self.w_kc, self.w_scale_k),
                    q_nope_out,
                    masked_m,
                    expected_m,
                )
                q_nope_out = q_nope_out[:, :expected_m, :]
            elif _is_hip:
                # TODO(haishaw): add bmm_fp8 to ROCm
                if _use_aiter_gfx95 and self.w_kc.dtype == torch.uint8:
                    x = q_nope.transpose(0, 1)
                    q_nope_out = torch.empty(
                        x.shape[0],
                        x.shape[1],
                        self.w_kc.shape[2],
                        device=x.device,
                        dtype=torch.bfloat16,
                    )
                    batched_gemm_afp4wfp4_pre_quant(
                        x,
                        self.w_kc.transpose(-2, -1),
                        self.w_scale_k.transpose(-2, -1),
                        torch.bfloat16,
                        q_nope_out,
                    )
                else:
                    q_nope_out = torch.bmm(
                        q_nope.to(torch.bfloat16).transpose(0, 1),
                        self.w_kc.to(torch.bfloat16) * self.w_scale,
                    )
            elif self.w_kc.dtype == torch.float8_e4m3fn:
                q_nope_val, q_nope_scale = per_tensor_quant_mla_fp8(
                    q_nope.transpose(0, 1),
                    zero_allocator.allocate(1),
                )
                q_nope_out = bmm_fp8(
                    q_nope_val, self.w_kc, q_nope_scale, self.w_scale, torch.bfloat16
                )
            else:
                q_nope_out = torch.bmm(q_nope.transpose(0, 1), self.w_kc)

            q_nope_out = q_nope_out.transpose(0, 1)

            if not self._fuse_rope_for_trtllm_mla(forward_batch) and (
                not _use_aiter or not _is_gfx95_supported
            ):
                q_pe, k_pe = self.rotary_emb(positions, q_pe, k_pe)

        # TODO: multi-stream indexer
        topk_indices = self.indexer(
            hidden_states, q_lora, positions, forward_batch, self.layer_id
        )

        return (
            q_pe,
            k_pe,
            q_nope_out,
            k_nope,
            topk_indices,
            forward_batch,
            zero_allocator,
            positions,
        )

    def forward_npu_sparse_core(
        self,
        q_pe,
        k_pe,
        q_nope_out,
        k_nope,
        topk_indices,
        forward_batch,
        zero_allocator,
        positions,
    ):
        attn_output = self.attn_mqa(
            q_nope_out.contiguous(),
            k_nope.contiguous(),
            k_nope.contiguous(),
            forward_batch,
            save_kv_cache=True,  # False if forward_batch.forward_mode.is_extend() else True,
            q_rope=q_pe.contiguous(),
            k_rope=k_pe.contiguous(),
            topk_indices=topk_indices,
        )
        attn_output = attn_output.view(-1, self.num_local_heads, self.kv_lora_rank)

        attn_bmm_output = torch.empty(
            (attn_output.shape[0], self.num_local_heads, self.v_head_dim),
            dtype=attn_output.dtype,
            device=attn_output.device,
        )

        if not forward_batch.forward_mode.is_decode():
            attn_output = attn_output.transpose(0, 1)
            torch.bmm(
                attn_output,
                self.w_vc,
                out=attn_bmm_output.view(
                    -1, self.num_local_heads, self.v_head_dim
                ).transpose(0, 1),
            )
        else:
            attn_output = attn_output.contiguous()
            torch.ops.npu.batch_matmul_transpose(
                attn_output, self.w_vc, attn_bmm_output
            )

        attn_bmm_output = attn_bmm_output.reshape(
            -1, self.num_local_heads * self.v_head_dim
        )

        output, _ = self.o_proj(attn_bmm_output)
        return output

    def forward_absorb_fused_mla_rope_prepare(
        self,
        positions: torch.Tensor,
        hidden_states: torch.Tensor,
        forward_batch: ForwardBatch,
        zero_allocator: BumpAllocator,
    ):
        enable_rope_fusion = (
            os.getenv("SGLANG_FUSED_MLA_ENABLE_ROPE_FUSION", "1") == "1"
        )
        q_len = hidden_states.shape[0]
        q_input = hidden_states.new_empty(
            q_len, self.num_local_heads, self.kv_lora_rank + self.qk_rope_head_dim
        )
        if self.q_lora_rank is not None:
            q, latent_cache = self.fused_qkv_a_proj_with_mqa(hidden_states)[0].split(
                [self.q_lora_rank, self.kv_lora_rank + self.qk_rope_head_dim], dim=-1
            )
            q = self.q_a_layernorm(q)
            q = self.q_b_proj(q)[0].view(-1, self.num_local_heads, self.qk_head_dim)
        else:
            q = self.q_proj(hidden_states)[0].view(
                -1, self.num_local_heads, self.qk_head_dim
            )
            latent_cache = self.kv_a_proj_with_mqa(hidden_states)[0]
        q_nope, q_pe = q.split([self.qk_nope_head_dim, self.qk_rope_head_dim], dim=-1)

        if _is_hip:
            # TODO(haishaw): add bmm_fp8 to ROCm
            q_nope_out = torch.bmm(
                q_nope.to(torch.bfloat16).transpose(0, 1),
                self.w_kc.to(torch.bfloat16) * self.w_scale,
            )
        elif self.w_kc.dtype == torch.float8_e4m3fn:
            q_nope_val, q_nope_scale = per_tensor_quant_mla_fp8(
                q_nope.transpose(0, 1),
                zero_allocator.allocate(1),
                dtype=torch.float8_e4m3fn,
            )
            q_nope_out = bmm_fp8(
                q_nope_val, self.w_kc, q_nope_scale, self.w_scale, torch.bfloat16
            )
        else:
            q_nope_out = torch.bmm(q_nope.transpose(0, 1), self.w_kc)
        q_input[..., : self.kv_lora_rank] = q_nope_out.transpose(0, 1)
        v_input = latent_cache[..., : self.kv_lora_rank]
        v_input = self.kv_a_layernorm(v_input.contiguous()).unsqueeze(1)
        k_input = latent_cache.unsqueeze(1)
        k_input[..., : self.kv_lora_rank] = v_input

        if not enable_rope_fusion:
            k_pe = k_input[..., self.kv_lora_rank :]
            q_pe, k_pe = self.rotary_emb(positions, q_pe, k_pe)
            q_input[..., self.kv_lora_rank :] = q_pe
            k_input[..., self.kv_lora_rank :] = k_pe
            k_pe_output = None
        else:
            k_pe_output = torch.empty_like(k_input[..., self.kv_lora_rank :])

        q_input[..., self.kv_lora_rank :] = q_pe

        # attn_output = self.attn_mqa(q_input, k_input, v_input, forward_batch)
        # Use Fused ROPE with use_rope=OFF.
        attn_output = torch.empty(
            (q_len, self.num_local_heads, self.kv_lora_rank),
            dtype=q.dtype,
            device=q.device,
        )
        attn_logits, _, kv_indptr, kv_indices, _, _, _ = (
            forward_batch.attn_backend.forward_metadata
        )
        cos_sin_cache = self.rotary_emb.cos_sin_cache
        num_kv_split = forward_batch.attn_backend.num_kv_splits
        sm_scale = self.attn_mqa.scaling
        if attn_logits is None:
            attn_logits = torch.empty(
                (
                    forward_batch.batch_size,
                    self.num_local_heads,
                    num_kv_split,
                    self.kv_lora_rank + 1,
                ),
                dtype=torch.float32,
                device=q.device,
            )

        # save current latent cache.
        forward_batch.token_to_kv_pool.set_kv_buffer(
            self.attn_mqa, forward_batch.out_cache_loc, k_input, None
        )
        key_cache_buf = forward_batch.token_to_kv_pool.get_key_buffer(
            self.attn_mqa.layer_id
        )
        val_cache_buf = key_cache_buf[..., : self.kv_lora_rank]

        return (
            q_input,
            key_cache_buf,
            val_cache_buf,
            attn_output,
            kv_indptr,
            kv_indices,
            k_pe_output,
            cos_sin_cache,
            positions,
            attn_logits,
            num_kv_split,
            sm_scale,
            enable_rope_fusion,
            k_input,
            forward_batch,
            zero_allocator,
        )

    def forward_absorb_fused_mla_rope_cpu_prepare(
        self,
        positions: torch.Tensor,
        hidden_states: torch.Tensor,
        forward_batch: ForwardBatch,
        zero_allocator: BumpAllocator,
    ):
        assert self.q_lora_rank is not None and use_intel_amx_backend(
            self
        ), "forward_absorb_fused_mla_rope_cpu_prepare requires q_lora_rank is not None and use_intel_amx_backend"

        q_input, k_input, v_input = (
            torch.ops.sgl_kernel.qkv_proj_with_rope_fused_weight(
                hidden_states,
                self.fused_qkv_a_proj_with_mqa.weight,
                self.q_b_proj.weight,
                self.w_kc,
                self.q_a_layernorm.weight,
                self.kv_a_layernorm.weight,
                positions,
                self.rotary_emb.cos_sin_cache,
                self.kv_a_layernorm.variance_epsilon,
                self.qkv_proj_with_rope_is_int8,
                self.qkv_proj_with_rope_is_fp8,
                (
                    self.fused_qkv_a_proj_with_mqa.weight_scale
                    if self.qkv_proj_with_rope_is_int8
                    else (
                        self.fused_qkv_a_proj_with_mqa.weight_scale_inv
                        if self.qkv_proj_with_rope_is_fp8
                        else None
                    )
                ),
                (
                    self.q_b_proj.weight_scale
                    if self.qkv_proj_with_rope_is_int8
                    else (
                        self.q_b_proj.weight_scale_inv
                        if self.qkv_proj_with_rope_is_fp8
                        else None
                    )
                ),
                True,  # is_vnni
                self.weight_block_size,
                self.q_lora_rank,
                self.kv_lora_rank,
                self.qk_rope_head_dim,
            )
        )
        return (q_input, k_input, v_input, forward_batch, zero_allocator)

    def forward_absorb_fused_mla_rope_core(
        self,
        q_input,
        key_cache_buf,
        val_cache_buf,
        attn_output,
        kv_indptr,
        kv_indices,
        k_pe_output,
        cos_sin_cache,
        positions,
        attn_logits,
        num_kv_split,
        sm_scale,
        enable_rope_fusion,
        k_input,
        forward_batch,
        zero_allocator,
    ):
        decode_attention_fwd_grouped_rope(
            q_input,
            key_cache_buf,
            val_cache_buf,
            attn_output,
            kv_indptr,
            kv_indices,
            k_pe_output,
            self.kv_lora_rank,
            self.rotary_emb.rotary_dim,
            cos_sin_cache,
            positions,
            attn_logits,
            num_kv_split,
            sm_scale,
            logit_cap=self.attn_mqa.logit_cap,
            use_rope=enable_rope_fusion,
            is_neox_style=self.rotary_emb.is_neox_style,
        )

        if enable_rope_fusion:
            k_input[..., self.kv_lora_rank :] = k_pe_output
            forward_batch.token_to_kv_pool.set_kv_buffer(
                self.attn_mqa, forward_batch.out_cache_loc, k_input, None
            )

        attn_output = attn_output.view(-1, self.num_local_heads, self.kv_lora_rank)

        if _is_hip:
            # TODO(haishaw): add bmm_fp8 to ROCm
            attn_bmm_output = torch.bmm(
                attn_output.to(torch.bfloat16).transpose(0, 1),
                self.w_vc.to(torch.bfloat16) * self.w_scale,
            )
        elif self.w_vc.dtype == torch.float8_e4m3fn:
            attn_output_val, attn_output_scale = per_tensor_quant_mla_fp8(
                attn_output.transpose(0, 1),
                zero_allocator.allocate(1),
                dtype=torch.float8_e4m3fn,
            )
            attn_bmm_output = bmm_fp8(
                attn_output_val,
                self.w_vc,
                attn_output_scale,
                self.w_scale,
                torch.bfloat16,
            )
        else:
            attn_bmm_output = torch.bmm(attn_output.transpose(0, 1), self.w_vc)
        attn_output = attn_bmm_output.transpose(0, 1).flatten(1, 2)
        output, _ = self.o_proj(attn_output)

        return output

    def forward_absorb_fused_mla_rope_cpu_core(
        self, q_input, k_input, v_input, forward_batch, zero_allocator
    ):
        assert self.q_lora_rank is not None and use_intel_amx_backend(
            self
        ), "forward_absorb_fused_mla_rope_cpu_core requires q_lora_rank is not None and use_intel_amx_backend"

        attn_output = self.attn_mqa(q_input, k_input, v_input, forward_batch)
        attn_output = attn_output.view(-1, self.num_local_heads, self.kv_lora_rank)

        # [Note] Align shapes of bmm inputs.
        # Shapes of inputs:
        #   q_nope: [M, B, K]
        #   original self.w_kc: [B, K, N]
        #   current self.w_kc (which has been converted in PackWeightMethod): [B, N, K]

        # Shapes of inputs to sgl_kernel.cpu.bmm:
        #   out: [B, M, N]
        #   mat1: [B, M, K]
        #   mat2: [B, N, K]
        B = self.w_vc.size(0)
        N = self.w_vc.size(1)
        M = attn_output.size(0)
        output = torch.empty([M, int(B * N)], dtype=attn_output.dtype)
        attn_bmm_output = output.view([M, B, N]).transpose_(0, 1)
        torch.ops.sgl_kernel.bmm_cpu(
            attn_bmm_output,
            attn_output.transpose(0, 1),
            self.w_vc,
            True,  # is_vnni
            None,  # scale
        )
        attn_output = output
        output, _ = self.o_proj(attn_output)

        return output

    def _chunked_prefix_attn_mha(
        self,
        q: torch.Tensor,
        accum_output: torch.Tensor,
        accum_lse: torch.Tensor,
        forward_batch: ForwardBatch,
    ) -> torch.Tensor:

        assert forward_batch.num_prefix_chunks is not None
        for i in range(forward_batch.num_prefix_chunks):
            forward_batch.set_prefix_chunk_idx(i)

            kv_indices = forward_batch.prefix_chunk_kv_indices[i]
            # Fetch latent cache from memory pool with precomputed chunked kv indices
            kv_a_normed, k_pe = self._get_mla_kv_buffer(
                kv_indices, q.dtype, forward_batch
            )
            kv = self.kv_b_proj(kv_a_normed)[0]
            kv = kv.view(
                -1, self.num_local_heads, self.qk_nope_head_dim + self.v_head_dim
            )
            v = kv[..., self.qk_nope_head_dim :]
            k_nope = kv[..., : self.qk_nope_head_dim]

            k = torch.empty(
                (
                    k_nope.shape[0],
                    self.num_local_heads,
                    self.qk_nope_head_dim + self.qk_rope_head_dim,
                ),
                dtype=v.dtype,
                device=v.device,
            )
            k[..., : self.qk_nope_head_dim] = k_nope
            k[..., self.qk_nope_head_dim :] = k_pe

            output, lse = self.attn_mha(q, k, v, forward_batch, save_kv_cache=False)
            tmp_output = torch.empty_like(accum_output)
            tmp_lse = torch.empty_like(accum_lse)
            merge_state_v2(output, lse, accum_output, accum_lse, tmp_output, tmp_lse)
            accum_output, accum_lse = tmp_output, tmp_lse
            del kv, k, v, output, lse, tmp_output, tmp_lse

        return accum_output

    def forward_normal_chunked_kv_prepare(
        self,
        positions: torch.Tensor,
        hidden_states: torch.Tensor,
        forward_batch: ForwardBatch,
        zero_allocator: BumpAllocator,
    ):
        # In normal mha, the k and v tensors will become overly large when the prefix length is long.
        # To avoid this, we split the kv cache into chunks and process them one after another.
        # Since mha is compute friendly, the for loop induced here will not introduce significant overhead.
        # The top comments in https://github.com/vllm-project/vllm/blob/main/vllm/v1/attention/backends/mla/common.py
        # will be helpful for understanding the purpose of this function.

        # First do normal mha forward to get output for extended part
        return self.forward_normal_prepare(
            positions, hidden_states, forward_batch, zero_allocator
        )

    def forward_normal_chunked_kv_core(self, q, k, v, forward_batch):
        has_extend_prefix = any(forward_batch.extend_prefix_lens_cpu)
        # Only initialize the info once
        if has_extend_prefix and forward_batch.num_prefix_chunks is None:
            forward_batch.prepare_chunked_prefix_cache_info(q.device)
            if hasattr(forward_batch.attn_backend, "init_mha_chunk_metadata"):
                forward_batch.attn_backend.init_mha_chunk_metadata(forward_batch)

        forward_batch.mha_return_lse = has_extend_prefix
        # Do mha for extended part without prefix
        forward_batch.set_attn_attend_prefix_cache(False)
        attn_output = self.attn_mha(q, k, v, forward_batch, save_kv_cache=False)

        # Do mha attention with chunked prefix cache if there are any sequence with prefix
        if has_extend_prefix:
            attn_output, lse = attn_output
            forward_batch.set_attn_attend_prefix_cache(True)
            attn_output = self._chunked_prefix_attn_mha(
                q=q,
                accum_output=attn_output,
                accum_lse=lse,
                forward_batch=forward_batch,
            )

        attn_output = attn_output.reshape(-1, self.num_local_heads * self.v_head_dim)
        output, _ = self.o_proj(attn_output)
        return output

    def forward_normal_one_shot_prepare(
        self,
        positions: torch.Tensor,
        hidden_states: torch.Tensor,
        forward_batch: ForwardBatch,
        zero_allocator: BumpAllocator,
    ):
        forward_batch.mha_one_shot = True
        return self.forward_normal_prepare(
            positions, hidden_states, forward_batch, zero_allocator
        )

    def forward_normal_one_shot_core(self, q, k, v, forward_batch):
        has_extend_prefix = any(forward_batch.extend_prefix_lens_cpu)
        # Only initialize the info once
        if has_extend_prefix and forward_batch.num_prefix_chunks is None:
            forward_batch.num_prefix_chunks = 0
            if hasattr(forward_batch.attn_backend, "init_mha_chunk_metadata"):
                forward_batch.attn_backend.init_mha_chunk_metadata(forward_batch)
        forward_batch.mha_return_lse = False
        # Do mha for extended part without prefix
        forward_batch.set_attn_attend_prefix_cache(False)
        return self.forward_normal_core(q, k, v, forward_batch)

    def _set_mla_kv_buffer(
        self,
        latent_cache: torch.Tensor,
        kv_a: torch.Tensor,
        k_pe: torch.Tensor,
        forward_batch: ForwardBatch,
    ):
        if _is_cuda:
            # Save latent cache
            forward_batch.token_to_kv_pool.set_mla_kv_buffer(
                self.attn_mha, forward_batch.out_cache_loc, kv_a.unsqueeze(1), k_pe
            )
        elif _is_npu:
            # To reduce a time-costing split operation
            forward_batch.token_to_kv_pool.set_kv_buffer(
                self.attn_mha, forward_batch.out_cache_loc, kv_a.unsqueeze(1), k_pe
            )
        else:
            latent_cache[:, :, : self.kv_lora_rank] = kv_a.unsqueeze(1)
            latent_cache[:, :, self.kv_lora_rank :] = k_pe

            # Save latent cache
            forward_batch.token_to_kv_pool.set_kv_buffer(
                self.attn_mha, forward_batch.out_cache_loc, latent_cache, None
            )

    def _get_mla_kv_buffer(
        self,
        kv_indices: torch.Tensor,
        dst_dtype: torch.dtype,
        forward_batch: ForwardBatch,
    ):
        if _is_cuda:
            kv_a, k_pe = forward_batch.token_to_kv_pool.get_mla_kv_buffer(
                self.attn_mha, kv_indices, dst_dtype
            )
            kv_a = kv_a.squeeze(1)
        else:
            latent_cache_buf = forward_batch.token_to_kv_pool.get_key_buffer(
                self.attn_mha.layer_id
            )
            latent_cache = latent_cache_buf[kv_indices].contiguous().to(dst_dtype)

            kv_a, k_pe = latent_cache.split(
                [self.kv_lora_rank, self.qk_rope_head_dim], dim=-1
            )
            kv_a = kv_a.squeeze(1).contiguous()
        return kv_a, k_pe

    def _concat_and_cast_mha_k(self, k_nope, k_pe, forward_batch):
        # Temporary for DeepSeek V3/R1 only, but can generalize if needed
        k_shape = (k_nope.shape[0], self.num_local_heads, self.qk_head_dim)
        if (
            _is_cuda
            and (self.num_local_heads == 128)
            and (self.qk_nope_head_dim == 128)
            and (self.qk_rope_head_dim == 64)
        ):
            k = k_nope.new_empty(*k_shape)
            concat_mla_k(k=k, k_nope=k_nope, k_rope=k_pe)
        elif _is_cuda:
            # fa3 mha support fp8 inputs
            if (
                self.current_attention_backend == "fa3"
                and self.kv_cache_dtype != "auto"
            ):
                attn_dtype = forward_batch.token_to_kv_pool.dtype
            else:
                attn_dtype = k_nope.dtype
            k = k_nope.new_empty(*k_shape, dtype=attn_dtype)
            concat_and_cast_mha_k_triton(k, k_nope, k_pe)
        else:
            k = k_nope.new_empty(*k_shape)
            k[..., : self.qk_nope_head_dim] = k_nope
            k[..., self.qk_nope_head_dim :] = k_pe
        return k

    @staticmethod
    def _get_q_b_proj_quant_config(quant_config):
        if get_bool_env_var("SGLANG_NVFP4_CKPT_FP8_GEMM_IN_ATTN"):
            # refer to real DeepSeek V3 quant config
            return Fp8Config(
                is_checkpoint_fp8_serialized=True,
                weight_block_size=[128, 128],
            )
        else:
            return quant_config


class DeepseekV2DecoderLayer(nn.Module):

    def __init__(
        self,
        config: PretrainedConfig,
        layer_id: int,
        quant_config: Optional[QuantizationConfig] = None,
        moe_quant_config: Optional[QuantizationConfig] = None,
        is_nextn: bool = False,
        prefix: str = "",
        alt_stream: Optional[torch.cuda.Stream] = None,
    ) -> None:
        super().__init__()
        self.hidden_size = config.hidden_size
        self.config = config
        rope_theta = getattr(config, "rope_theta", 10000)
        rope_scaling = getattr(config, "rope_scaling", None)
        max_position_embeddings = getattr(config, "max_position_embeddings", 8192)
        self.speculative_algorithm = SpeculativeAlgorithm.from_string(
            get_global_server_args().speculative_algorithm
        )
        self.layer_id = layer_id
        self.is_nextn = is_nextn
        self.self_attn = DeepseekV2AttentionMLA(
            config=config,
            hidden_size=self.hidden_size,
            num_heads=config.num_attention_heads,
            qk_nope_head_dim=config.qk_nope_head_dim,
            qk_rope_head_dim=config.qk_rope_head_dim,
            v_head_dim=config.v_head_dim,
            q_lora_rank=(
                config.q_lora_rank if hasattr(config, "q_lora_rank") else None
            ),
            kv_lora_rank=config.kv_lora_rank,
            rope_theta=rope_theta,
            rope_scaling=rope_scaling,
            max_position_embeddings=max_position_embeddings,
            quant_config=quant_config,
            layer_id=layer_id,
            reduce_results=False,
            prefix=add_prefix("self_attn", prefix),
            alt_stream=alt_stream,
        )

        self.is_layer_sparse = self._is_layer_sparse(layer_id, is_nextn=is_nextn)
        is_previous_layer_sparse = self._is_layer_sparse(layer_id - 1, is_nextn=False)

        self.layer_scatter_modes = LayerScatterModes.init_new(
            layer_id=layer_id,
            num_layers=1 if is_nextn else config.num_hidden_layers,
            is_layer_sparse=self.is_layer_sparse,
            is_previous_layer_sparse=is_previous_layer_sparse,
        )

        if self.is_layer_sparse:
            self.mlp = DeepseekV2MoE(
                config=config,
                quant_config=moe_quant_config or quant_config,
                prefix=add_prefix("mlp", prefix),
                layer_id=self.layer_id,
                alt_stream=alt_stream,
                is_nextn=is_nextn,
            )
        else:
            if enable_moe_dense_fully_dp():
                mlp_tp_rank, mlp_tp_size = 0, 1
            else:
                mlp_tp_rank, mlp_tp_size = None, None
            self.mlp = DeepseekV2MLP(
                hidden_size=config.hidden_size,
                intermediate_size=config.intermediate_size,
                hidden_act=config.hidden_act,
                quant_config=quant_config,
                prefix=add_prefix("mlp", prefix),
                tp_rank=mlp_tp_rank,
                tp_size=mlp_tp_size,
            )

        self.input_layernorm = RMSNorm(config.hidden_size, eps=config.rms_norm_eps)
        self.post_attention_layernorm = RMSNorm(
            config.hidden_size, eps=config.rms_norm_eps
        )

        self.layer_communicator = LayerCommunicator(
            layer_scatter_modes=self.layer_scatter_modes,
            input_layernorm=self.input_layernorm,
            post_attention_layernorm=self.post_attention_layernorm,
            allow_reduce_scatter=True,
            is_last_layer=(
                is_nextn or (self.layer_id == self.config.num_hidden_layers - 1)
            ),
        )

    def _is_layer_sparse(self, layer_id: int, is_nextn: bool) -> bool:
        return is_nextn or (
            self.config.n_routed_experts is not None
            and layer_id >= self.config.first_k_dense_replace
            and layer_id % self.config.moe_layer_freq == 0
        )

    def forward(
        self,
        positions: torch.Tensor,
        hidden_states: torch.Tensor,
        forward_batch: ForwardBatch,
        residual: Optional[torch.Tensor],
        zero_allocator: BumpAllocator,
        gemm_output_zero_allocator: BumpAllocator = None,
    ) -> torch.Tensor:
        quant_format = (
            "mxfp4"
            if (
                _is_gfx95_supported
                and getattr(self.self_attn, "fused_qkv_a_proj_with_mqa", None)
                is not None
                and getattr(self.self_attn.fused_qkv_a_proj_with_mqa, "weight", None)
                is not None
                and self.self_attn.fused_qkv_a_proj_with_mqa.weight.dtype == torch.uint8
            )
            else (
                "fp8"
                if (
                    _is_gfx95_supported
                    and getattr(self.self_attn, "fused_qkv_a_proj_with_mqa", None)
                    is not None
                    and getattr(
                        self.self_attn.fused_qkv_a_proj_with_mqa, "weight", None
                    )
                    is not None
                    and self.self_attn.fused_qkv_a_proj_with_mqa.weight.dtype
                    == getattr(torch, "float8_e4m3fn", None)
                )
                else ""
            )
        )

        hidden_states, residual = self.layer_communicator.prepare_attn(
            hidden_states,
            residual,
            forward_batch,
            quant_format,
        )

        hidden_states = self.self_attn(
            positions=positions,
            hidden_states=hidden_states,
            forward_batch=forward_batch,
            zero_allocator=zero_allocator,
        )

        hidden_states, residual = self.layer_communicator.prepare_mlp(
            hidden_states, residual, forward_batch
        )

        should_allreduce_fusion = (
            self.layer_communicator.should_fuse_mlp_allreduce_with_next_layer(
                forward_batch
            )
        )

        # For DP with padding, reduce scatter can be used instead of all-reduce.
        use_reduce_scatter = self.layer_communicator.should_use_reduce_scatter(
            forward_batch
        )

        if isinstance(self.mlp, DeepseekV2MLP):
            gemm_output_zero_allocator = None

        hidden_states = self.mlp(
            hidden_states,
            forward_batch,
            should_allreduce_fusion,
            use_reduce_scatter,
            gemm_output_zero_allocator,
        )

        if should_allreduce_fusion:
            hidden_states._sglang_needs_allreduce_fusion = True

        if not should_allreduce_fusion:
            hidden_states, residual = self.layer_communicator.postprocess_layer(
                hidden_states, residual, forward_batch
            )

        return hidden_states, residual

    def op_comm_prepare_attn(
        self,
        state,
        positions: torch.Tensor,
        hidden_states: torch.Tensor,
        forward_batch: ForwardBatch,
        residual: Optional[torch.Tensor],
        zero_allocator: BumpAllocator,
        tbo_subbatch_index: Optional[int] = None,
    ):
        state.hidden_states_after_comm_pre_attn, state.residual_after_input_ln = (
            self.layer_communicator.prepare_attn(hidden_states, residual, forward_batch)
        )
        state.update(
            dict(
                forward_batch=forward_batch,
                positions=positions,
                zero_allocator=zero_allocator,
                tbo_subbatch_index=tbo_subbatch_index,
            )
        )

    def op_comm_prepare_mlp(self, state):
        state.hidden_states_mlp_input, state.residual_after_comm_pre_mlp = (
            self.layer_communicator.prepare_mlp(
                state.pop("hidden_states_after_attn"),
                state.pop("residual_after_input_ln"),
                state.forward_batch,
            )
        )

    def op_mlp(self, state):
        hidden_states = state.pop("hidden_states_mlp_input")
        if not (
            enable_moe_dense_fully_dp()
            and (not self.is_layer_sparse)
            and hidden_states.shape[0] == 0
        ):
            state.hidden_states_mlp_output = self.mlp(
                hidden_states, state.forward_batch
            )
        else:
            state.hidden_states_mlp_output = hidden_states

    def op_comm_postprocess_layer(self, state):
        hidden_states, residual = self.layer_communicator.postprocess_layer(
            state.pop("hidden_states_mlp_output"),
            state.pop("residual_after_comm_pre_mlp"),
            state.forward_batch,
        )

        output = dict(
            positions=state.positions,
            hidden_states=hidden_states,
            residual=residual,
            forward_batch=state.forward_batch,
            zero_allocator=state.zero_allocator,
            tbo_subbatch_index=state.tbo_subbatch_index,
        )

        state.clear(
            expect_keys={
                "positions",
                "forward_batch",
                "zero_allocator",
                "tbo_subbatch_index",
            }
        )
        return output


class DeepseekV2Model(nn.Module):
    fall_back_to_pt_during_load = False

    def __init__(
        self,
        config: PretrainedConfig,
        quant_config: Optional[QuantizationConfig] = None,
        prefix: str = "",
    ) -> None:
        super().__init__()
        self.padding_id = config.pad_token_id
        self.vocab_size = config.vocab_size
        self.first_k_dense_replace = config.first_k_dense_replace
        self.pp_group = get_pp_group()

        if self.pp_group.is_first_rank:
            self.embed_tokens = VocabParallelEmbedding(
                config.vocab_size,
                config.hidden_size,
                enable_tp=not is_dp_attention_enabled(),
            )
        else:
            self.embed_tokens = PPMissingLayer()

        self.alt_stream = torch.cuda.Stream() if _is_cuda else None
        self.layers, self.start_layer, self.end_layer = make_layers(
            config.num_hidden_layers,
            lambda idx, prefix: DeepseekV2DecoderLayer(
                config=config,
                layer_id=idx,
                quant_config=quant_config,
                prefix=prefix,
                alt_stream=self.alt_stream,
            ),
            pp_rank=self.pp_group.rank_in_group,
            pp_size=self.pp_group.world_size,
            prefix=add_prefix("layers", prefix),
            offloader_kwargs=dict(
                submodule_accessor=lambda layer: (
                    layer.mlp.experts
                    if isinstance(layer.mlp, DeepseekV2MoE)
                    else layer.mlp
                ),
                whitelist_param_names_creator=lambda module: (
                    [
                        "w13_weight",
                        "w2_weight",
                        # only for nvfp4
                        *(
                            [
                                "w13_blockscale_swizzled",
                                "w2_blockscale_swizzled",
                            ]
                            if hasattr(module, "w13_blockscale_swizzled")
                            else []
                        ),
                    ]
                    if isinstance(module, FusedMoE)
                    else []
                ),
            ),
        )
        if self.pp_group.is_last_rank:
            self.norm = RMSNorm(config.hidden_size, eps=config.rms_norm_eps)
        else:
            self.norm = PPMissingLayer(return_tuple=True)

        self.gemm_output_zero_allocator_size = 0
        if (
            _use_aiter_gfx95
            and config.n_routed_experts == 256
            and self.embed_tokens.embedding_dim == 7168
        ):
            num_moe_layers = sum(
                [
                    1
                    for i in range(len(self.layers))
                    if isinstance(self.layers[i].mlp, DeepseekV2MoE)
                ]
            )

            allocate_size = 0
            for i in range(len(self.layers)):
                if isinstance(self.layers[i].mlp, DeepseekV2MoE):
                    allocate_size = self.layers[
                        i
                    ].mlp.shared_experts.gate_up_proj.output_size_per_partition
                    break

            self.gemm_output_zero_allocator_size = (
                get_dsv3_gemm_output_zero_allocator_size(
                    config.n_routed_experts,
                    num_moe_layers,
                    allocate_size,
                    self.embed_tokens.embedding_dim,
                )
            )
        self.layers_to_capture = []

    def get_input_embeddings(self) -> torch.Tensor:
        return self.embed_tokens

    def forward(
        self,
        input_ids: torch.Tensor,
        positions: torch.Tensor,
        forward_batch: ForwardBatch,
        input_embeds: torch.Tensor = None,
        pp_proxy_tensors: Optional[PPProxyTensors] = None,
    ) -> Union[torch.Tensor, PPProxyTensors]:
        total_num_layers = self.end_layer - self.start_layer
        device = input_embeds.device if input_embeds is not None else input_ids.device
        zero_allocator = BumpAllocator(
            buffer_size=total_num_layers * 2 * (2 if forward_batch.can_run_tbo else 1),
            dtype=torch.float32,
            device=device,
        )

        has_gemm_output_zero_allocator = hasattr(
            self, "gemm_output_zero_allocator_size"
        )

        gemm_output_zero_allocator = (
            BumpAllocator(
                buffer_size=self.gemm_output_zero_allocator_size,
                dtype=torch.float32,
                device=device,
            )
            if has_gemm_output_zero_allocator
            and self.gemm_output_zero_allocator_size > 0
            else None
        )

        if self.pp_group.is_first_rank:
            if input_embeds is None:
                hidden_states = self.embed_tokens(input_ids)
            else:
                hidden_states = input_embeds
            residual = None
        else:
            assert pp_proxy_tensors is not None
            hidden_states = pp_proxy_tensors["hidden_states"]
            residual = pp_proxy_tensors["residual"]

        normal_start_layer = self.start_layer
        normal_end_layer = self.end_layer
        if forward_batch.can_run_tbo:
            if (
                self.first_k_dense_replace > normal_start_layer
                and self.first_k_dense_replace < normal_end_layer
            ):
                normal_end_layer = self.first_k_dense_replace
            elif self.first_k_dense_replace < normal_start_layer:
                normal_end_layer = normal_start_layer = 0
        aux_hidden_states = []
        for i in range(normal_start_layer, normal_end_layer):
            with get_global_expert_distribution_recorder().with_current_layer(i):
                if i in self.layers_to_capture:
                    aux_hidden_states.append(hidden_states + residual)
                layer = self.layers[i]
                hidden_states, residual = layer(
                    positions,
                    hidden_states,
                    forward_batch,
                    residual,
                    zero_allocator,
                    gemm_output_zero_allocator,
                )

        if normal_end_layer != self.end_layer:
            hidden_states, residual = model_forward_maybe_tbo(
                layers=self.layers[normal_end_layer : self.end_layer],
                enable_tbo=True,
                positions=positions,
                forward_batch=forward_batch,
                hidden_states=hidden_states,
                residual=residual,
                input_data_scatter_mode=self.layers[
                    normal_end_layer - 1
                ].layer_scatter_modes.layer_output_mode,
                zero_allocator=zero_allocator,
            )

        if not self.pp_group.is_last_rank:
            return PPProxyTensors(
                {
                    "hidden_states": hidden_states,
                    "residual": residual,
                }
            )
        else:
            if not forward_batch.forward_mode.is_idle():
                if residual is None:
                    hidden_states = self.norm(hidden_states)
                else:
                    hidden_states, _ = self.norm(hidden_states, residual)
        if len(aux_hidden_states) == 0:
            return hidden_states
        return hidden_states, aux_hidden_states


class DeepseekV2ForCausalLM(nn.Module):
    # for quark model load
    packed_modules_mapping = {}

    def __init__(
        self,
        config: PretrainedConfig,
        quant_config: Optional[QuantizationConfig] = None,
        prefix: str = "",
    ) -> None:
        super().__init__()

        # for quark model load
        # Fuse q_a_proj and kv_a_proj_with_mqa along output dimension when q_lora_rank is not None
        self.fuse_qkv_a_proj = (
            hasattr(config, "q_lora_rank") and config.q_lora_rank is not None
        )
        if self.fuse_qkv_a_proj:
            self.packed_modules_mapping["fused_qkv_a_proj_with_mqa"] = [
                "q_a_proj",
                "kv_a_proj_with_mqa",
            ]

        self.pp_group = get_pp_group()
        self.config = config
        self.tp_size = get_tensor_model_parallel_world_size()
        self.quant_config = quant_config
        self.determine_num_fused_shared_experts()
        self.model = DeepseekV2Model(
            config, quant_config, prefix=add_prefix("model", prefix)
        )
        self.lm_head = ParallelLMHead(
            config.vocab_size,
            config.hidden_size,
            quant_config=quant_config,
            prefix=add_prefix("lm_head", prefix),
            use_attn_tp_group=get_global_server_args().enable_dp_lm_head,
        )
        self.logits_processor = LogitsProcessor(config)

        self._routed_experts_weights_of_layer = LazyValue(
            lambda: {
                layer_id: layer.mlp.get_moe_weights()
                for layer_id, layer in enumerate(self.model.layers)
                if isinstance(layer.mlp, DeepseekV2MoE)
            }
        )
        self.capture_aux_hidden_states = False

    @property
    def routed_experts_weights_of_layer(self):
        return self._routed_experts_weights_of_layer.value

    def determine_num_fused_shared_experts(
        self, architecture: str = "DeepseekV3ForCausalLM"
    ):
        self.num_fused_shared_experts = 0
        if get_global_server_args().disable_shared_experts_fusion:
            return

        # Only Deepseek V3/R1 can use shared experts fusion optimization now.
        disable_reason = None
        if (
            not _is_cuda
            or torch.cuda.get_device_capability("cuda") < (8, 0)
            or self.config.architectures[0] != architecture
            or self.config.n_routed_experts != 256
            or self.config.n_shared_experts != 1
        ):
            disable_reason = "Only Deepseek V3/R1 on NV-platform with capability >= 80 can use shared experts fusion optimization."
        elif get_moe_expert_parallel_world_size() > 1:
            disable_reason = "Deepseek V3/R1 can not use shared experts fusion optimization under expert parallelism."
        elif self.quant_config and self.quant_config.get_name() == "w4afp8":
            disable_reason = "Deepseek V3/R1 W4AFP8 model uses different quant method for routed experts and shared experts."

        if disable_reason is not None:
            get_global_server_args().disable_shared_experts_fusion = True
            self.num_fused_shared_experts = 0
            log_info_on_rank0(
                logger,
                f"{disable_reason} Shared experts fusion optimization is disabled.",
            )
            return

        self.num_fused_shared_experts = self.config.n_shared_experts

    def get_input_embeddings(self) -> nn.Embedding:
        return self.model.embed_tokens

    @torch.no_grad()
    def forward(
        self,
        input_ids: torch.Tensor,
        positions: torch.Tensor,
        forward_batch: ForwardBatch,
        input_embeds: torch.Tensor = None,
        pp_proxy_tensors: Optional[PPProxyTensors] = None,
    ) -> torch.Tensor:
        hidden_states = self.model(
            input_ids, positions, forward_batch, input_embeds, pp_proxy_tensors
        )
        aux_hidden_states = None
        if self.capture_aux_hidden_states:
            hidden_states, aux_hidden_states = hidden_states

        if self.pp_group.is_last_rank:
            return self.logits_processor(
                input_ids, hidden_states, self.lm_head, forward_batch, aux_hidden_states
            )
        else:
            return hidden_states

    @property
    def start_layer(self):
        return self.model.start_layer

    @property
    def end_layer(self):
        return self.model.end_layer

    def post_load_weights(self, is_nextn=False, weight_names=None):

        # Perform post-processing after loading weights
        if is_nextn:
            layer_ids = [self.config.num_hidden_layers]
        else:
            if weight_names is None:
                layer_ids = range(self.model.start_layer, self.model.end_layer)
            else:
                layer_ids = set()
                for name in weight_names:
                    if "kv_b_proj" in name:
                        layer_id = int(name.split(".")[2])
                        if layer_id < self.config.num_hidden_layers:
                            layer_ids.add(layer_id)

        for layer_id in layer_ids:
            self_attn = (
                self.model.layers[layer_id].self_attn
                if not is_nextn
                else self.model.decoder.self_attn
            )
            if hasattr(self_attn.kv_b_proj, "qweight"):
                # AWQ compatible
                if _is_cuda or _is_hip or _is_npu:
                    w = awq_dequantize(
                        self_attn.kv_b_proj.qweight,
                        self_attn.kv_b_proj.scales,
                        self_attn.kv_b_proj.qzeros,
                    ).T
                else:
                    w = awq_dequantize(
                        self_attn.kv_b_proj.qweight,
                        self_attn.kv_b_proj.scales,
                        self_attn.kv_b_proj.qzeros,
                        0,
                        0,
                        0,
                    ).T
            else:
                w = self_attn.kv_b_proj.weight
            # NOTE(HandH1998): Since `bmm_fp8` only supports per-tensor scale, we have to requantize `self_attn.kv_b_proj`.
            # This may affect the accuracy of fp8 model.
            # Fix deepseek v3 blockwise bmm by using deep_gemm
            use_deep_gemm_bmm = False

            if w.dtype in (
                torch.float8_e4m3fn,
                torch.float8_e4m3fnuz,
            ):
                # For mixed quantization (experts int4, linear fp8), use linear_fp8_config
                selected_quant_config = getattr(
                    self.quant_config, "linear_fp8_config", self.quant_config
                )
                weight_block_size = getattr(
                    selected_quant_config, "weight_block_size", None
                )
                if weight_block_size is not None:
                    assert hasattr(self_attn.kv_b_proj, "weight_scale_inv")
                    if _is_fp8_fnuz:
                        weight, weight_scale, _ = normalize_e4m3fn_to_e4m3fnuz(
                            weight=w,
                            weight_scale=self_attn.kv_b_proj.weight_scale_inv,
                            input_scale=None,
                        )
                    else:
                        weight = w
                        weight_scale = self_attn.kv_b_proj.weight_scale_inv

                    if (
                        _is_cuda
                        and weight_block_size[0] == 128
                        and weight_block_size[1] == 128
                    ):
                        if (
                            deep_gemm_wrapper.ENABLE_JIT_DEEPGEMM
                            and not deep_gemm_wrapper.DEEPGEMM_BLACKWELL
                            and get_bool_env_var("SGL_USE_DEEPGEMM_BMM", "false")
                        ):
                            block_scale = weight_scale
                            use_deep_gemm_bmm = True
                        else:
                            w = block_quant_dequant(
                                weight,
                                weight_scale,
                                weight_block_size,
                                torch.bfloat16,
                            )
                    else:
                        w, scale = block_quant_to_tensor_quant(
                            weight, weight_scale, weight_block_size
                        )
                        self_attn.w_scale = scale
                else:
                    if _is_fp8_fnuz:
                        weight, weight_scale, _ = normalize_e4m3fn_to_e4m3fnuz(
                            weight=w,
                            weight_scale=self_attn.kv_b_proj.weight_scale,
                            input_scale=None,
                        )
                    else:
                        weight = w
                        weight_scale = self_attn.kv_b_proj.weight_scale

                    w, scale = channel_quant_to_tensor_quant(weight, weight_scale)
                    self_attn.w_scale = scale

            if w.dtype == torch.int8:
                if hasattr(self.quant_config, "weight_block_size"):
                    # block-wise int8 need it
                    weight_block_size = self.quant_config.weight_block_size
                    if weight_block_size is not None:
                        assert hasattr(self_attn.kv_b_proj, "weight_scale_inv")
                        weight = w
                        weight_scale = self_attn.kv_b_proj.weight_scale_inv
                        w = int8_block_dequant(
                            weight, weight_scale, weight_block_size
                        ).to(torch.bfloat16)
                else:
                    # channel-wise int8 need it
                    w = w.to(torch.bfloat16) * self_attn.kv_b_proj.weight_scale.to(
                        torch.bfloat16
                    )

            w_kc, w_vc = w.unflatten(
                0, (-1, self_attn.qk_nope_head_dim + self_attn.v_head_dim)
            ).split([self_attn.qk_nope_head_dim, self_attn.v_head_dim], dim=1)

            if (
                _use_aiter_gfx95
                and self.quant_config is not None
                and self.quant_config.get_name() == "quark"
            ):
                w_kc, self_attn.w_scale_k, w_vc, self_attn.w_scale_v = (
                    quark_post_load_weights(self_attn, w, "mxfp4")
                )

            if not use_deep_gemm_bmm:
                self_attn.w_kc = bind_or_assign(
                    self_attn.w_kc, w_kc.transpose(1, 2).contiguous().transpose(1, 2)
                )
                self_attn.w_vc = bind_or_assign(
                    self_attn.w_vc, w_vc.contiguous().transpose(1, 2)
                )
                if (
                    hasattr(self_attn.kv_b_proj, "weight_scale")
                    and self_attn.w_scale is None
                ):
                    self_attn.w_scale = bind_or_assign(
                        self_attn.w_scale, self_attn.kv_b_proj.weight_scale
                    )
                    if _is_hip:
                        self_attn.w_scale *= 2.0
                # TODO: remove this after adding FP8 support in bmm cpu kernel
                if _is_cpu and _is_cpu_amx_available and w.dtype == torch.float8_e4m3fn:
                    self_attn.w_kc = (
                        self_attn.w_kc.to(torch.bfloat16) * self_attn.w_scale
                    )
                    self_attn.w_vc = (
                        self_attn.w_vc.to(torch.bfloat16) * self_attn.w_scale
                    )
            else:
                num_tiles_k = self_attn.qk_nope_head_dim // weight_block_size[1]
                num_tiles_n = self_attn.v_head_dim // weight_block_size[0]
                ws_kc, ws_vc = block_scale.unflatten(
                    0, (-1, (num_tiles_k + num_tiles_n))
                ).split([num_tiles_k, num_tiles_n], dim=1)
                self_attn.w_scale_k = bind_or_assign(
                    self_attn.w_scale_k, ws_kc.transpose(1, 2).contiguous()
                )
                self_attn.w_scale_v = bind_or_assign(
                    self_attn.w_scale_v, ws_vc.contiguous()
                )
                self_attn.w_kc = bind_or_assign(
                    self_attn.w_kc, w_kc.transpose(1, 2).contiguous()
                )
                self_attn.w_vc = bind_or_assign(self_attn.w_vc, w_vc.contiguous())
                self_attn.use_deep_gemm_bmm = True

        if (
            deep_gemm_wrapper.ENABLE_JIT_DEEPGEMM
            and deep_gemm_wrapper.DEEPGEMM_SCALE_UE8M0
            and hasattr(self.quant_config, "weight_block_size")
            and self.quant_config.weight_block_size is not None
        ):
            self._weight_requant_ue8m0(is_nextn)

        # TODO can move weight_requant_ue8m0 and transform_scale_ue8m0 into Fp8LinearMethod.process_weights_after_loading
        if (
            deep_gemm_wrapper.ENABLE_JIT_DEEPGEMM
            and deep_gemm_wrapper.DEEPGEMM_SCALE_UE8M0
            and get_bool_env_var("SGLANG_NVFP4_CKPT_FP8_GEMM_IN_ATTN")
        ):
            self._transform_scale_ue8m0(is_nextn)
        if is_nextn and enable_nextn_moe_bf16_cast_to_fp8(self.quant_config):
            self._transform_scale_nextn_moe_ue8m0()

    def _weight_requant_ue8m0(self, is_nextn=False):
        weight_block_size = self.quant_config.weight_block_size

        moe_layers = list(
            range(
                self.config.first_k_dense_replace,
                self.config.num_hidden_layers,
                self.config.moe_layer_freq,
            )
        )

        num_hidden_layers = 1 if is_nextn else self.config.num_hidden_layers

        for layer_id in range(num_hidden_layers):
            if is_nextn:
                layer = self.model.decoder
            else:
                layer = self.model.layers[layer_id]

            module_list = [
                layer.self_attn.kv_b_proj,
                layer.self_attn.o_proj,
            ]

            if self.config.q_lora_rank is not None:
                module_list.append(layer.self_attn.fused_qkv_a_proj_with_mqa)
                module_list.append(layer.self_attn.q_b_proj)
            else:
                module_list.append(layer.self_attn.kv_a_proj_with_mqa)
                module_list.append(layer.self_attn.q_proj)

            for module in module_list:
                requant_weight_ue8m0_inplace(
                    module.weight, module.weight_scale_inv, weight_block_size
                )

            if layer_id in moe_layers or is_nextn:
                shared_experts = getattr(layer.mlp, "shared_experts", None)
                if shared_experts is not None:
                    for module in [
                        shared_experts.gate_up_proj,
                        shared_experts.down_proj,
                    ]:
                        requant_weight_ue8m0_inplace(
                            module.weight, module.weight_scale_inv, weight_block_size
                        )

                experts = layer.mlp.experts
                if isinstance(experts, DeepEPMoE):
                    for w in [
                        (experts.w13_weight, experts.w13_weight_scale_inv),
                        (experts.w2_weight, experts.w2_weight_scale_inv),
                    ]:
                        requant_weight_ue8m0_inplace(w[0], w[1], weight_block_size)
            else:
                mlp = layer.mlp
                assert isinstance(mlp, DeepseekV2MLP)
                for module in [
                    mlp.gate_up_proj,
                    mlp.down_proj,
                ]:
                    requant_weight_ue8m0_inplace(
                        module.weight, module.weight_scale_inv, weight_block_size
                    )

    # TODO can move weight_requant_ue8m0 and transform_scale_ue8m0 into Fp8LinearMethod.process_weights_after_loading
    def _transform_scale_ue8m0(self, is_nextn=False):
        num_hidden_layers = 1 if is_nextn else self.config.num_hidden_layers

        for layer_id in range(num_hidden_layers):
            if is_nextn:
                layer = self.model.decoder
            else:
                layer = self.model.layers[layer_id]

            module_list = []
            if self.config.q_lora_rank is not None:
                module_list.append(layer.self_attn.q_b_proj)

            for module in module_list:
                transform_scale_ue8m0_inplace(
                    module.weight_scale_inv, mn=module.weight.shape[-2]
                )

    # TODO avoid code dup (currently combine from weight_requant_ue8m0 and transform_scale_ue8m0)
    def _transform_scale_nextn_moe_ue8m0(self):
        layer = self.model.decoder

        shared_experts = getattr(layer.mlp, "shared_experts", None)
        if shared_experts is not None:
            for module in [
                shared_experts.gate_up_proj,
                shared_experts.down_proj,
            ]:
                transform_scale_ue8m0_inplace(
                    module.weight_scale_inv, mn=module.weight.shape[-2]
                )

        experts = layer.mlp.experts
        w13_weight_fp8 = (
            experts.w13_weight,
            (
                experts.w13_weight_scale_inv
                if hasattr(experts, "w13_weight_scale_inv")
                else experts.w13_weight_scale
            ),
        )
        w2_weight_fp8 = (
            experts.w2_weight,
            (
                experts.w2_weight_scale_inv
                if hasattr(experts, "w2_weight_scale_inv")
                else experts.w2_weight_scale
            ),
        )
        if isinstance(experts, DeepEPMoE):
            for w in [
                w13_weight_fp8,
                w2_weight_fp8,
            ]:
                transform_scale_ue8m0_inplace(w[1], mn=w[0].shape[-2])

    def load_weights(self, weights: Iterable[Tuple[str, torch.Tensor]], is_nextn=False):

        if is_nextn:
            if hasattr(self.config, "num_nextn_predict_layers"):
                num_nextn_layers = self.config.num_nextn_predict_layers
                assert num_nextn_layers == 1, "Only 1 nextn layer is supported"
                # compatible with old design
                nextn_layer_id = (
                    0
                    if self.config.num_hidden_layers == 1
                    else self.config.num_hidden_layers
                )
            else:
                raise ValueError("num_nextn_predict_layers is not in the config")

        if get_bool_env_var("SGLANG_NVFP4_CKPT_FP8_GEMM_IN_ATTN"):
            weights = self._quant_attn_to_fp8_ue8m0(weights, is_nextn=is_nextn)
        if is_nextn and enable_nextn_moe_bf16_cast_to_fp8(self.quant_config):
            weights = self._quant_nextn_moe_to_fp8_ue8m0(
                weights, nextn_layer_id=nextn_layer_id
            )

        stacked_params_mapping = [
            # (param_name, shard_name, shard_id)
            ("gate_up_proj", "gate_proj", 0),
            ("gate_up_proj", "up_proj", 1),
        ]

        # Params for weights, fp8 weight scales, fp8 activation scales
        # (param_name, weight_name, expert_id, shard_id)
        expert_params_mapping = FusedMoE.make_expert_params_mapping(
            ckpt_gate_proj_name="gate_proj",
            ckpt_down_proj_name="down_proj",
            ckpt_up_proj_name="up_proj",
            num_experts=self.config.n_routed_experts + self.num_fused_shared_experts,
        )
        # Params for special naming rules in mixed-precision models, for example:
        # model.layers.xx.mlp.experts.xx.w1.input_scale. For details,
        # see https://huggingface.co/Barrrrry/DeepSeek-R1-W4AFP8/blob/main.
        if self.quant_config and self.quant_config.get_name() == "w4afp8":
            expert_params_mapping += FusedMoE.make_expert_input_scale_params_mapping(
                num_experts=self.config.n_routed_experts
            )

        # Fuse q_a_proj and kv_a_proj_with_mqa along output dimension when q_lora_rank is not None
        fuse_qkv_a_proj = hasattr(self.config, "q_lora_rank") and (
            self.config.q_lora_rank is not None
        )
        cached_a_proj = {} if fuse_qkv_a_proj else None
        # Fuse wk and weights_proj when NSA Indexer is enabled and quant_config is FP4. For nextn, fp4 is disabled so we cannot fuse.
        fuse_wk_and_weights_proj = (
            is_nsa_indexer_wk_and_weights_proj_fused(self.config, self.quant_config)
            and not is_nextn
        )
        cached_wk_and_weights_proj = {} if fuse_wk_and_weights_proj else None

        if is_nextn:
            nextn_layer_prefix = f"model.layers.{nextn_layer_id}"
            nextn_spec_weight_names = [
                "shared_head.norm",
                "eh_proj",
                "enorm",
                "hnorm",
            ]

        if self.num_fused_shared_experts > 0:
            assert self.num_fused_shared_experts == 1
            log_info_on_rank0(logger, "Shared experts fusion optimization enabled.")

        with concurrent.futures.ThreadPoolExecutor() as executor:
            futures = []
            params_dict = dict(self.named_parameters())
            weight_names = []
            for name, loaded_weight in weights:
                use_async_loading = should_async_load(loaded_weight)
                layer_id = get_layer_id(name)
                if (
                    layer_id is not None
                    and hasattr(self.model, "start_layer")
                    and (
                        layer_id < self.model.start_layer
                        or layer_id >= self.model.end_layer
                    )
                ):
                    continue
                if self.num_fused_shared_experts > 0 and "mlp.shared_experts" in name:
                    name = name.replace(
                        "mlp.shared_experts",
                        f"mlp.experts.{self.config.n_routed_experts}",
                    )

                weight_names.append(name)

                if not is_nextn:
                    if hasattr(self.config, "num_nextn_predict_layers"):
                        num_nextn_layers = self.config.num_nextn_predict_layers
                        if num_nextn_layers > 0 and name.startswith("model.layers"):
                            name_list = name.split(".")
                            if (
                                len(name_list) >= 3
                                and int(name_list[2]) >= self.config.num_hidden_layers
                            ):
                                continue
                else:
                    if not name.startswith(nextn_layer_prefix):
                        continue

                    # Use shared head and embed weights from target model
                    if "shared_head.head" in name or "embed_tokens" in name:
                        continue

                    is_decoder = True
                    # For nextn specific weights
                    for weight_name in nextn_spec_weight_names:
                        if weight_name in name:
                            name = name.replace(nextn_layer_prefix, "model")
                            is_decoder = False
                            break
                    # For decoder layer weights
                    if is_decoder:
                        name = name.replace(nextn_layer_prefix, "model.decoder")

                if "rotary_emb.inv_freq" in name:
                    continue
                for param_name, weight_name, shard_id in stacked_params_mapping:
                    # Skip non-stacked layers and experts (experts handled below).
                    if weight_name not in name:
                        continue
                    # We have mlp.experts[0].gate_proj in the checkpoint.
                    # Since we handle the experts below in expert_params_mapping,
                    # we need to skip here BEFORE we update the name, otherwise
                    # name will be updated to mlp.experts[0].gate_up_proj, which
                    # will then be updated below in expert_params_mapping
                    # for mlp.experts[0].gate_gate_up_proj, which breaks load.
                    if ("mlp.experts." in name) and name not in params_dict:
                        continue
                    name = name.replace(weight_name, param_name)
                    # Skip loading extra bias for GPTQ models.
                    if name.endswith(".bias") and name not in params_dict:
                        continue
                    param = params_dict[name]
                    weight_loader = param.weight_loader
                    maybe_executor_submit(
                        executor=executor,
                        futures=futures,
                        use_async=use_async_loading,
                        func=weight_loader,
                        func_args=(param, loaded_weight, shard_id),
                    )
                    break
                else:
                    for mapping in expert_params_mapping:
                        param_name, weight_name, expert_id, shard_id = mapping
                        if weight_name not in name:
                            continue
                        name = name.replace(weight_name, param_name)
                        param = params_dict[name]
                        weight_loader = param.weight_loader
                        maybe_executor_submit(
                            executor=executor,
                            futures=futures,
                            use_async=use_async_loading,
                            func=weight_loader,
                            func_args=(
                                param,
                                loaded_weight,
                                name,
                            ),
                            func_kwargs={
                                "shard_id": shard_id,
                                "expert_id": expert_id,
                            },
                        )
                        break
                    else:
                        # Skip loading extra bias for GPTQ models.
                        if name.endswith(".bias") and name not in params_dict:
                            continue
                        # Skip loading embed_tokens if not first rank in pipeline parallelism
                        if ".embed_tokens." in name and not self.pp_group.is_first_rank:
                            continue
                        # Skip loading norm if not last rank in pipeline parallelism
                        if ".norm." in name and not self.pp_group.is_last_rank:
                            continue
                        if fuse_qkv_a_proj and (
                            "q_a_proj" in name or "kv_a_proj_with_mqa" in name
                        ):
                            cached_a_proj[name] = loaded_weight
                            q_a_proj_name = (
                                name
                                if "q_a_proj" in name
                                else name.replace("kv_a_proj_with_mqa", "q_a_proj")
                            )
                            kv_a_proj_name = (
                                name
                                if "kv_a_proj_with_mqa" in name
                                else name.replace("q_a_proj", "kv_a_proj_with_mqa")
                            )

                            # When both q_a_proj and kv_a_proj_with_mqa has been cached, load the fused weight to parameter
                            if (
                                q_a_proj_name in cached_a_proj
                                and kv_a_proj_name in cached_a_proj
                            ):
                                q_a_proj_weight = cached_a_proj[q_a_proj_name]
                                kv_a_proj_weight = cached_a_proj[kv_a_proj_name]
                                cat_dim = 0
                                if self.quant_config is not None and (
                                    self.quant_config.get_name() == "awq"
                                    or self.quant_config.get_name() == "awq_marlin"
                                    or self.quant_config.get_name() == "moe_wna16"
                                ):
                                    cat_dim = 1
                                fused_weight = torch.cat(
                                    [q_a_proj_weight, kv_a_proj_weight], dim=cat_dim
                                )
                                param_name = (
                                    name.replace(
                                        "q_a_proj", "fused_qkv_a_proj_with_mqa"
                                    )
                                    if "q_a_proj" in name
                                    else name.replace(
                                        "kv_a_proj_with_mqa",
                                        "fused_qkv_a_proj_with_mqa",
                                    )
                                )
                                param = params_dict[param_name]

                                weight_loader = getattr(
                                    param, "weight_loader", default_weight_loader
                                )
                                maybe_executor_submit(
                                    executor=executor,
                                    futures=futures,
                                    use_async=use_async_loading,
                                    func=weight_loader,
                                    func_args=(param, fused_weight),
                                )
                                cached_a_proj.pop(q_a_proj_name)
                                cached_a_proj.pop(kv_a_proj_name)
                        elif fuse_wk_and_weights_proj and (
                            "wk" in name or "weights_proj" in name
                        ):
                            cached_wk_and_weights_proj[name] = loaded_weight
                            wk_name = (
                                name
                                if "wk" in name
                                else name.replace("weights_proj", "wk")
                            )
                            weights_proj_name = (
                                name
                                if "weights_proj" in name
                                else name.replace("wk", "weights_proj")
                            )

                            # When both wk and weights_proj has been cached, load the fused weight to parameter
                            if (
                                wk_name in cached_wk_and_weights_proj
                                and weights_proj_name in cached_wk_and_weights_proj
                            ):
                                wk_weight = cached_wk_and_weights_proj[wk_name]
                                weights_proj_weight = cached_wk_and_weights_proj[
                                    weights_proj_name
                                ]
                                # todo dequantize wk for fp8
                                assert wk_weight.dtype == weights_proj_weight.dtype
                                fused_weight = torch.cat(
                                    [wk_weight, weights_proj_weight], dim=0
                                )
                                param_name = (
                                    name.replace("wk", "fused_wk_and_weights_proj")
                                    if "wk" in name
                                    else name.replace(
                                        "weights_proj",
                                        "fused_wk_and_weights_proj",
                                    )
                                )
                                param = params_dict[param_name]

                                weight_loader = getattr(
                                    param, "weight_loader", default_weight_loader
                                )
                                maybe_executor_submit(
                                    executor=executor,
                                    futures=futures,
                                    use_async=use_async_loading,
                                    func=weight_loader,
                                    func_args=(param, fused_weight),
                                )
                                cached_wk_and_weights_proj.pop(wk_name)
                                cached_wk_and_weights_proj.pop(weights_proj_name)
                        else:
                            if (
                                "k_scale" in name or "v_scale" in name
                            ) and name not in params_dict:
                                # modelopt attn kv scale is named differently
                                for scale in ["k_scale", "v_scale"]:
                                    if scale in name:
                                        name = name.replace(
                                            f"{scale[0]}_proj", "attn_mqa"
                                        )
                                        break
                            if name not in params_dict:
                                # modelopt ckpt contains not needed weights for MTP module:
                                # model.decoder.self_attn.attn_mqa.v_scale and
                                # model.decoder.self_attn.attn_mqa.k_scale
                                logger.warning(f"{name} not found in params_dict.")
                                continue
                            param = params_dict[name]
                            weight_loader = getattr(
                                param, "weight_loader", default_weight_loader
                            )
                            maybe_executor_submit(
                                executor=executor,
                                futures=futures,
                                use_async=use_async_loading,
                                func=weight_loader,
                                func_args=(param, loaded_weight),
                            )

            # Wait for all tasks to complete and raise any exceptions.
            for future in concurrent.futures.as_completed(futures):
                future.result()

        self.post_load_weights(is_nextn=is_nextn, weight_names=weight_names)

    def _quant_attn_to_fp8_ue8m0(self, weights, is_nextn):
        weights_dict = dict(weights)

        # temporarily only support DeepSeek V3/R1
        weight_block_size = [128, 128]

        for layer_id in tqdm.trange(
            self.config.num_hidden_layers + int(is_nextn),
            desc="quant attn to fp8 ue8m0",
        ):
            for stem in [
                # may put tensors like `o_proj` here for DeepSeek FP4 ckpt v1
                "q_b_proj",
            ]:
                partial_name = f"model.layers.{layer_id}.self_attn.{stem}"
                original_weight = weights_dict[f"{partial_name}.weight"]
                out_w, out_s = quant_weight_ue8m0(
                    original_weight, weight_block_size=weight_block_size
                )
                weights_dict[f"{partial_name}.weight"] = out_w
                weights_dict[f"{partial_name}.weight_scale_inv"] = out_s

        return list(weights_dict.items())

    # TODO avoid code dup
    def _quant_nextn_moe_to_fp8_ue8m0(self, weights, nextn_layer_id: int):
        weights_dict = dict(weights)

        # temporarily only support DeepSeek V3/R1
        weight_block_size = [128, 128]

        for layer_id in [nextn_layer_id]:
            for expert_sub_name in [
                "shared_experts",
                *[
                    f"experts.{expert_id}"
                    for expert_id in range(self.config.n_routed_experts)
                ],
            ]:
                for stem in [
                    "gate_proj",
                    "up_proj",
                    "down_proj",
                ]:
                    partial_name = (
                        f"model.layers.{layer_id}.mlp.{expert_sub_name}.{stem}"
                    )
                    original_weight = weights_dict[f"{partial_name}.weight"]
                    out_w, out_s = quant_weight_ue8m0(
                        original_weight, weight_block_size=weight_block_size
                    )
                    weights_dict[f"{partial_name}.weight"] = out_w
                    weights_dict[f"{partial_name}.weight_scale_inv"] = out_s

        return list(weights_dict.items())

    def get_embed_and_head(self):
        return self.model.embed_tokens.weight, self.lm_head.weight

    def set_embed_and_head(self, embed, head):
        del self.model.embed_tokens.weight
        del self.lm_head.weight
        self.model.embed_tokens.weight = embed
        self.lm_head.weight = head
        if not _is_npu:
            torch.cuda.empty_cache()
            torch.cuda.synchronize()
        else:
            torch.npu.empty_cache()
            torch.npu.synchronize()

    @classmethod
    def get_model_config_for_expert_location(cls, config):
        return ModelConfigForExpertLocation(
            num_layers=config.num_hidden_layers,
            num_logical_experts=config.n_routed_experts,
            num_groups=config.n_group,
        )

    def set_eagle3_layers_to_capture(self, layer_ids: Optional[List[int]] = None):
        if not self.pp_group.is_last_rank:
            return

        if layer_ids is None:
            self.capture_aux_hidden_states = True
            num_layers = self.config.num_hidden_layers
            self.model.layers_to_capture = [2, num_layers // 2, num_layers - 3]
        else:
            self.capture_aux_hidden_states = True
            # we plus 1 here because in sglang, for the ith layer, it takes the output
            # of the (i-1)th layer as aux hidden state
            self.model.layers_to_capture = [val + 1 for val in layer_ids]


AttentionBackendRegistry.register("ascend", handle_attention_ascend)
AttentionBackendRegistry.register("flashinfer", handle_attention_flashinfer)
AttentionBackendRegistry.register("fa3", handle_attention_fa3)
AttentionBackendRegistry.register("flashmla", handle_attention_flashmla)
AttentionBackendRegistry.register("cutlass_mla", handle_attention_cutlass_mla)
AttentionBackendRegistry.register("fa4", handle_attention_fa4)
AttentionBackendRegistry.register("trtllm_mla", handle_attention_trtllm_mla)
AttentionBackendRegistry.register("aiter", handle_attention_aiter)
AttentionBackendRegistry.register("nsa", handle_attention_nsa)
AttentionBackendRegistry.register("triton", handle_attention_triton)


class DeepseekV3ForCausalLM(DeepseekV2ForCausalLM):
    pass


class DeepseekV32ForCausalLM(DeepseekV2ForCausalLM):
    pass


EntryClass = [DeepseekV2ForCausalLM, DeepseekV3ForCausalLM, DeepseekV32ForCausalLM]<|MERGE_RESOLUTION|>--- conflicted
+++ resolved
@@ -840,16 +840,12 @@
                 else {}
             ),
         )
-<<<<<<< HEAD
         torch_npu.npu.current_stream().wait_stream(share)
-        if not _is_cuda and not _use_aiter:
-=======
         if (
             not _is_cuda
             and not _use_aiter
             or isinstance(self.experts.quant_method, KTEPWrapperMethod)
         ):
->>>>>>> 86255f27
             # fused in biased_grouped_topk so we can skip here
             final_hidden_states *= self.routed_scaling_factor
         if shared_output is not None:
