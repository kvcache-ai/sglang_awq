--- conflicted
+++ resolved
@@ -98,12 +98,8 @@
             use_grouped_topk=False,
         )
 
-<<<<<<< HEAD
-        self.experts = get_moe_impl_class()(
+        self.experts = get_moe_impl_class(quant_config)(
             model_config=config,
-=======
-        self.experts = get_moe_impl_class(quant_config)(
->>>>>>> 4f9e71df
             num_experts=config.num_experts
             + global_server_args_dict["ep_num_redundant_experts"],
             top_k=config.num_experts_per_tok,
