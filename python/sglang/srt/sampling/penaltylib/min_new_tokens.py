--- conflicted
+++ resolved
@@ -1,16 +1,8 @@
 import torch
 
-<<<<<<< HEAD
-from sglang.srt.sampling.penaltylib.orchestrator import (
-    BatchedPenalizerOrchestrator,
-    _BatchedPenalizer,
-)
+from sglang.srt.sampling.penaltylib.orchestrator import _BatchedPenalizer
 from sglang.srt.utils import is_npu
 _is_npu = is_npu()
-=======
-from sglang.srt.sampling.penaltylib.orchestrator import _BatchedPenalizer
-
->>>>>>> 86255f27
 
 class BatchedMinNewTokensPenalizer(_BatchedPenalizer):
     """
