--- conflicted
+++ resolved
@@ -79,17 +79,6 @@
 [project.optional-dependencies]
 checkpoint-engine = ["checkpoint-engine==0.1.2"]
 test = [
-<<<<<<< HEAD
-    "accelerate",
-    "expecttest",
-    "jsonlines",
-    "matplotlib",
-    "pandas",
-    "peft",
-    "sentence_transformers",
-    "pytest",
-    "tabulate",
-=======
   "accelerate",
   "expecttest",
   "jsonlines",
@@ -99,7 +88,6 @@
   "pytest",
   "sentence_transformers",
   "tabulate",
->>>>>>> 17a57fd8
 ]
 dev = ["sglang[test]"]
 tracing = [
